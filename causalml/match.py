import argparse
import logging
import sys

import numpy as np
import pandas as pd
from sklearn.neighbors import NearestNeighbors
from sklearn.preprocessing import StandardScaler
from sklearn.utils import check_random_state

logger = logging.getLogger("causalml")


def smd(feature, treatment):
    """Calculate the standard mean difference (SMD) of a feature between the
    treatment and control groups.

    The definition is available at
    https://www.ncbi.nlm.nih.gov/pmc/articles/PMC3144483/#s11title

    Args:
        feature (pandas.Series): a column of a feature to calculate SMD for
        treatment (pandas.Series): a column that indicate whether a row is in
                                   the treatment group or not

    Returns:
        (float): The SMD of the feature
    """
    t = feature[treatment == 1]
    c = feature[treatment == 0]
    return (t.mean() - c.mean()) / np.sqrt(0.5 * (t.var() + c.var()))


def create_table_one(data, treatment_col, features, with_std=True, with_counts=True):
    """Report balance in input features between the treatment and control groups.

    References:
        R's tableone at CRAN: https://github.com/kaz-yos/tableone
        Python's tableone at PyPi: https://github.com/tompollard/tableone

    Args:
        data (pandas.DataFrame): total or matched sample data
        treatment_col (str): the column name for the treatment
        features (list of str): the column names of features
        with_std (bool): whether to output std together with mean values as in <mean> (<std>) format
        with_counts (bool): whether to include a row counting the total number of samples

    Returns:
        (pandas.DataFrame): A table with the means and standard deviations in
            the treatment and control groups, and the SMD between two groups
            for the features.
    """
    t1 = pd.pivot_table(
        data[features + [treatment_col]],
        columns=treatment_col,
        aggfunc=[
            lambda x: (
                "{:.2f} ({:.2f})".format(x.mean(), x.std())
                if with_std
                else "{:.2f}".format(x.mean())
            )
        ],
    )
    t1.columns = t1.columns.droplevel(level=0)
    t1["SMD"] = data[features].apply(lambda x: smd(x, data[treatment_col])).round(4)

    if with_counts:
        n_row = pd.pivot_table(
            data[[features[0], treatment_col]], columns=treatment_col, aggfunc=["count"]
        )
        n_row.columns = n_row.columns.droplevel(level=0)
        n_row["SMD"] = ""
        n_row.index = ["n"]

        t1 = pd.concat([n_row, t1], axis=0)

    t1.columns.name = ""
    t1.columns = ["Control", "Treatment", "SMD"]
    t1.index.name = "Variable"

    return t1


class NearestNeighborMatch:
    """
    Propensity score matching based on the nearest neighbor algorithm.

    Attributes:
        caliper (float): threshold to be considered as a match.
        replace (bool): whether to match with replacement or not
<<<<<<< HEAD
        ratio (int): ratio of control / treatment to be matched. 
=======
        ratio (int): ratio of control / treatment to be matched.
>>>>>>> c4d7c605
        shuffle (bool): whether to shuffle the treatment group data before
            matching
        random_state (numpy.random.RandomState or int): RandomState or an int
            seed
        n_jobs (int): The number of parallel jobs to run for neighbors search.
            None means 1 unless in a joblib.parallel_backend context. -1 means using all processors
    """

    def __init__(
        self,
        caliper=0.2,
        replace=False,
        ratio=1,
        shuffle=True,
        random_state=None,
        n_jobs=-1,
    ):
        """Initialize a propensity score matching model.

        Args:
            caliper (float): threshold to be considered as a match.
            replace (bool): whether to match with replacement or not
<<<<<<< HEAD
            ratio (int): ratio of control / treatment to be matched. 
=======
            ratio (int): ratio of control / treatment to be matched.
>>>>>>> c4d7c605
            shuffle (bool): whether to shuffle the treatment group data before
                matching or not
            random_state (numpy.random.RandomState or int): RandomState or an
                int seed
            n_jobs (int): The number of parallel jobs to run for neighbors search.
                None means 1 unless in a joblib.parallel_backend context. -1 means using all processors
        """
        self.caliper = caliper
        self.replace = replace
        self.ratio = ratio
        self.shuffle = shuffle
        self.random_state = check_random_state(random_state)
        self.n_jobs = n_jobs

    def match(self, data, treatment_col, score_cols):
        """Find matches from the control group by matching on specified columns
        (propensity preferred).

        Args:
            data (pandas.DataFrame): total input data
            treatment_col (str): the column name for the treatment
            score_cols (list): list of column names for matching (propensity
                column should be included)

        Returns:
            (pandas.DataFrame): The subset of data consisting of matched
                treatment and control group data.
        """
        assert isinstance(score_cols, list), "score_cols must be a list"
        treatment = data.loc[data[treatment_col] == 1, score_cols]
        control = data.loc[data[treatment_col] == 0, score_cols]

        sdcal = self.caliper * np.std(data[score_cols].values)

        if self.replace:
            scaler = StandardScaler()
            scaler.fit(data[score_cols])
            treatment_scaled = pd.DataFrame(
                scaler.transform(treatment), index=treatment.index
            )
            control_scaled = pd.DataFrame(
                scaler.transform(control), index=control.index
            )

            # SD is the same as caliper because we use a StandardScaler above
            sdcal = self.caliper

            matching_model = NearestNeighbors(
                n_neighbors=self.ratio, n_jobs=self.n_jobs
            )
            matching_model.fit(control_scaled)
            distances, indices = matching_model.kneighbors(treatment_scaled)

            # distances and indices are (n_obs, self.ratio) matrices.
            # To index easily, reshape distances, indices and treatment into
            # the (n_obs * self.ratio, 1) matrices and data frame.
            distances = distances.T.flatten()
            indices = indices.T.flatten()
            treatment_scaled = pd.concat([treatment_scaled] * self.ratio, axis=0)

            cond = (distances / np.sqrt(len(score_cols))) < sdcal
            # Deduplicate the indices of the treatment group
            t_idx_matched = np.unique(treatment_scaled.loc[cond].index)
            # XXX: Should we deduplicate the indices of the control group too?
            c_idx_matched = np.array(control_scaled.iloc[indices[cond]].index)
        else:
            assert len(score_cols) == 1, (
                "Matching on multiple columns is only supported using the "
                "replacement method (if matching on multiple columns, set "
                "replace=True)."
            )
            # unpack score_cols for the single-variable matching case
            score_col = score_cols[0]

            if self.shuffle:
                t_indices = self.random_state.permutation(treatment.index)
            else:
                t_indices = treatment.index

            t_idx_matched = []
            c_idx_matched = []
            control["unmatched"] = True

            for t_idx in t_indices:
                dist = np.abs(
                    control.loc[control.unmatched, score_col]
                    - treatment.loc[t_idx, score_col]
                )
                # Gets self.ratio lowest dists
<<<<<<< HEAD
                c_np_idx_list = np.argpartition(dist, self.ratio)[:self.ratio]
=======
                c_np_idx_list = np.argpartition(dist, self.ratio)[: self.ratio]
>>>>>>> c4d7c605
                c_idx_list = dist.index[c_np_idx_list]
                for i, c_idx in enumerate(c_idx_list):
                    if dist[c_idx] <= sdcal:
                        if i == 0:
                            t_idx_matched.append(t_idx)
                        c_idx_matched.append(c_idx)
                        control.loc[c_idx, "unmatched"] = False

        return data.loc[
            np.concatenate([np.array(t_idx_matched), np.array(c_idx_matched)])
        ]

    def match_by_group(self, data, treatment_col, score_cols, groupby_col):
        """Find matches from the control group stratified by groupby_col, by
        matching on specified columns (propensity preferred).

        Args:
            data (pandas.DataFrame): total sample data
            treatment_col (str): the column name for the treatment
            score_cols (list): list of column names for matching (propensity
                column should be included)
            groupby_col (str): the column name to be used for stratification

        Returns:
            (pandas.DataFrame): The subset of data consisting of matched
                treatment and control group data.
        """
        matched = data.groupby(groupby_col).apply(
            lambda x: self.match(
                data=x, treatment_col=treatment_col, score_cols=score_cols
            )
        )
        return matched.reset_index(level=0, drop=True)


class MatchOptimizer:
    def __init__(
        self,
        treatment_col="is_treatment",
        ps_col="pihat",
        user_col=None,
        matching_covariates=["pihat"],
        max_smd=0.1,
        max_deviation=0.1,
        caliper_range=(0.01, 0.5),
        max_pihat_range=(0.95, 0.999),
        max_iter_per_param=5,
        min_users_per_group=1000,
        smd_cols=["pihat"],
        dev_cols_transformations={"pihat": np.mean},
        dev_factor=1.0,
        verbose=True,
    ):
        """Finds the set of parameters that gives the best matching result.

        Score = (number of features with SMD > max_smd)
                + (sum of deviations for important variables
                   * deviation factor)

        The logic behind the scoring is that we are most concerned with
        minimizing the number of features where SMD is lower than a certain
        threshold (max_smd). However, we would also like the matched dataset
        not deviate too much from the original dataset, in terms of key
        variable(s), so that we still retain a similar userbase.

        Args:
            - treatment_col (str): name of the treatment column
            - ps_col (str): name of the propensity score column
            - max_smd (float): maximum acceptable SMD
            - max_deviation (float): maximum acceptable deviation for
                important variables
            - caliper_range (tuple): low and high bounds for caliper search
                range
            - max_pihat_range (tuple): low and high bounds for max pihat
                search range
            - max_iter_per_param (int): maximum number of search values per
                parameters
            - min_users_per_group (int): minimum number of users per group in
                matched set
            - smd_cols (list): score is more sensitive to these features
                exceeding max_smd
            - dev_factor (float): importance weight factor for dev_cols
                (e.g. dev_factor=1 means a 10% deviation leads to penalty of 1
                in score)
            - dev_cols_transformations (dict): dict of transformations to be
                made on dev_cols
            - verbose (bool): boolean flag for printing statements

        Returns:
            The best matched dataset (pd.DataFrame)
        """
        self.treatment_col = treatment_col
        self.ps_col = ps_col
        self.user_col = user_col
        self.matching_covariates = matching_covariates
        self.max_smd = max_smd
        self.max_deviation = max_deviation
        self.caliper_range = np.linspace(*caliper_range, num=max_iter_per_param)
        self.max_pihat_range = np.linspace(*max_pihat_range, num=max_iter_per_param)
        self.max_iter_per_param = max_iter_per_param
        self.min_users_per_group = min_users_per_group
        self.smd_cols = smd_cols
        self.dev_factor = dev_factor
        self.dev_cols_transformations = dev_cols_transformations
        self.best_params = {}
        self.best_score = 1e7  # ideal score is 0
        self.verbose = verbose
        self.pass_all = False

    def single_match(self, score_cols, pihat_threshold, caliper):
        matcher = NearestNeighborMatch(caliper=caliper, replace=True)
        df_matched = matcher.match(
            data=self.df[self.df[self.ps_col] < pihat_threshold],
            treatment_col=self.treatment_col,
            score_cols=score_cols,
        )
        return df_matched

    def check_table_one(self, tableone, matched, score_cols, pihat_threshold, caliper):
        # check if better than past runs
        smd_values = np.abs(tableone[tableone.index != "n"]["SMD"].astype(float))
        num_cols_over_smd = (smd_values >= self.max_smd).sum()
        self.cols_to_fix = (
            smd_values[smd_values >= self.max_smd]
            .sort_values(ascending=False)
            .index.values
        )
        if self.user_col is None:
            num_users_per_group = (
                matched.reset_index().groupby(self.treatment_col)["index"].count().min()
            )
        else:
            num_users_per_group = (
                matched.groupby(self.treatment_col)[self.user_col].count().min()
            )
        deviations = [
            np.abs(
                self.original_stats[col]
                / matched[matched[self.treatment_col] == 1][col].mean()
                - 1
            )
            for col in self.dev_cols_transformations.keys()
        ]

        score = num_cols_over_smd
        score += len(
            [col for col in self.smd_cols if smd_values.loc[col] >= self.max_smd]
        )
        score += np.sum([dev * 10 * self.dev_factor for dev in deviations])

        # check if can be considered as best score
        if score < self.best_score and num_users_per_group > self.min_users_per_group:
            self.best_score = score
            self.best_params = {
                "score_cols": score_cols.copy(),
                "pihat": pihat_threshold,
                "caliper": caliper,
            }
            self.best_matched = matched.copy()
        if self.verbose:
            logger.info(
                "\tScore: {:.03f} (Best Score: {:.03f})\n".format(
                    score, self.best_score
                )
            )

        # check if passes all criteria
        self.pass_all = (
            (num_users_per_group > self.min_users_per_group)
            and (num_cols_over_smd == 0)
            and all(dev < self.max_deviation for dev in deviations)
        )

    def match_and_check(self, score_cols, pihat_threshold, caliper):
        if self.verbose:
            logger.info(
                "Preparing match for: caliper={:.03f}, "
                "pihat_threshold={:.03f}, "
                "score_cols={}".format(caliper, pihat_threshold, score_cols)
            )
        df_matched = self.single_match(
            score_cols=score_cols, pihat_threshold=pihat_threshold, caliper=caliper
        )
        tableone = create_table_one(
            df_matched, self.treatment_col, self.matching_covariates
        )
        self.check_table_one(tableone, df_matched, score_cols, pihat_threshold, caliper)

    def search_best_match(self, df):
        self.df = df

        self.original_stats = {}
        for col, trans in self.dev_cols_transformations.items():
            self.original_stats[col] = trans(
                self.df[self.df[self.treatment_col] == 1][col]
            )

        # search best max pihat
        if self.verbose:
            logger.info("SEARCHING FOR BEST PIHAT")
        score_cols = [self.ps_col]
        caliper = self.caliper_range[-1]
        for pihat_threshold in self.max_pihat_range:
            self.match_and_check(score_cols, pihat_threshold, caliper)

        # search best score_cols
        if self.verbose:
            logger.info("SEARCHING FOR BEST SCORE_COLS")
        pihat_threshold = self.best_params["pihat"]
        caliper = self.caliper_range[int(self.caliper_range.shape[0] / 2)]
        score_cols = [self.ps_col]
        while not self.pass_all:
            if len(self.cols_to_fix) == 0:
                break
            elif np.intersect1d(self.cols_to_fix, score_cols).shape[0] > 0:
                break
            else:
                score_cols.append(self.cols_to_fix[0])
                self.match_and_check(score_cols, pihat_threshold, caliper)

        # search best caliper
        if self.verbose:
            logger.info("SEARCHING FOR BEST CALIPER")
        score_cols = self.best_params["score_cols"]
        pihat_threshold = self.best_params["pihat"]
        for caliper in self.caliper_range:
            self.match_and_check(score_cols, pihat_threshold, caliper)

        # summarize
        if self.verbose:
            logger.info("\n-----\nBest params are:\n{}".format(self.best_params))

        return self.best_matched


if __name__ == "__main__":
    from .features import load_data
    from .propensity import ElasticNetPropensityModel

    TREATMENT_COL = "treatment"
    SCORE_COL = "score"
    GROUPBY_COL = "group"

    parser = argparse.ArgumentParser()
    parser.add_argument("--input-file", required=True, dest="input_file")
    parser.add_argument("--output-file", required=True, dest="output_file")
    parser.add_argument("--treatment-col", default=TREATMENT_COL, dest="treatment_col")
    parser.add_argument("--groupby-col", default=GROUPBY_COL, dest="groupby_col")
    parser.add_argument("--score-col", default=SCORE_COL, dest="score_col")
    parser.add_argument("--feature-cols", nargs="+", required=True, dest="feature_cols")
    parser.add_argument(
        "--matching-cols", nargs="+", required=True, dest="matching_cols"
    )
    parser.add_argument("--caliper", type=float, default=0.2)
    parser.add_argument("--replace", default=False, action="store_true")
    parser.add_argument("--ratio", type=int, default=1)

    args = parser.parse_args()

    logging.basicConfig(stream=sys.stdout, level=logging.DEBUG)

    logger.info("Loading data from {}".format(args.input_file))
    df = pd.read_csv(args.input_file)
    df[args.treatment_col] = df[args.treatment_col].astype(int)
    logger.info("shape: {}\n{}".format(df.shape, df.head()))

    pm = ElasticNetPropensityModel(random_state=42)
    w = df[args.treatment_col].values
    X = load_data(
        data=df,
        features=args.feature_cols,
    )

    logger.info("Scoring with a propensity model: {}".format(pm))
    df[args.score_col] = pm.fit_predict(X, w)

    logger.info(
        "Balance before matching:\n{}".format(
            create_table_one(
                data=df, treatment_col=args.treatment_col, features=args.matching_cols
            )
        )
    )
    logger.info(
        "Matching based on the propensity score with the nearest neighbor model"
    )
    psm = NearestNeighborMatch(replace=args.replace, ratio=args.ratio, random_state=42)
    matched = psm.match_by_group(
        data=df,
        treatment_col=args.treatment_col,
        score_cols=[args.score_col],
        groupby_col=args.groupby_col,
    )
    logger.info("shape: {}\n{}".format(matched.shape, matched.head()))

    logger.info(
        "Balance after matching:\n{}".format(
            create_table_one(
                data=matched,
                treatment_col=args.treatment_col,
                features=args.matching_cols,
            )
        )
    )
    matched.to_csv(args.output_file, index=False)
    logger.info("Matched data saved as {}".format(args.output_file))<|MERGE_RESOLUTION|>--- conflicted
+++ resolved
@@ -88,11 +88,7 @@
     Attributes:
         caliper (float): threshold to be considered as a match.
         replace (bool): whether to match with replacement or not
-<<<<<<< HEAD
-        ratio (int): ratio of control / treatment to be matched. 
-=======
         ratio (int): ratio of control / treatment to be matched.
->>>>>>> c4d7c605
         shuffle (bool): whether to shuffle the treatment group data before
             matching
         random_state (numpy.random.RandomState or int): RandomState or an int
@@ -115,11 +111,7 @@
         Args:
             caliper (float): threshold to be considered as a match.
             replace (bool): whether to match with replacement or not
-<<<<<<< HEAD
-            ratio (int): ratio of control / treatment to be matched. 
-=======
             ratio (int): ratio of control / treatment to be matched.
->>>>>>> c4d7c605
             shuffle (bool): whether to shuffle the treatment group data before
                 matching or not
             random_state (numpy.random.RandomState or int): RandomState or an
@@ -209,11 +201,7 @@
                     - treatment.loc[t_idx, score_col]
                 )
                 # Gets self.ratio lowest dists
-<<<<<<< HEAD
-                c_np_idx_list = np.argpartition(dist, self.ratio)[:self.ratio]
-=======
                 c_np_idx_list = np.argpartition(dist, self.ratio)[: self.ratio]
->>>>>>> c4d7c605
                 c_idx_list = dist.index[c_np_idx_list]
                 for i, c_idx in enumerate(c_idx_list):
                     if dist[c_idx] <= sdcal:
