from __future__ import absolute_import
from __future__ import division
from __future__ import print_function
from future.builtins import super
from copy import deepcopy
import logging
import numpy as np
<<<<<<< HEAD
from tqdm import tqdm
=======
import matplotlib.pyplot as plt
>>>>>>> f8b72642
from scipy.stats import norm
import shap

from causalml.inference.meta.utils import check_control_in_treatment, check_p_conditions
from causalml.inference.meta.explainer import Explainer
from causalml.metrics import regression_metrics, classification_metrics


logger = logging.getLogger('causalml')


class BaseXLearner(object):
    """A parent class for X-learner regressor classes.

    An X-learner estimates treatment effects with four machine learning models.

    Details of X-learner are available at Kunzel et al. (2018) (https://arxiv.org/abs/1706.03461).
    """

    def __init__(self,
                 learner=None,
                 control_outcome_learner=None,
                 treatment_outcome_learner=None,
                 control_effect_learner=None,
                 treatment_effect_learner=None,
                 ate_alpha=.05,
                 control_name=0):
        """Initialize a X-learner.

        Args:
            learner (optional): a model to estimate outcomes and treatment effects in both the control and treatment
                groups
            control_outcome_learner (optional): a model to estimate outcomes in the control group
            treatment_outcome_learner (optional): a model to estimate outcomes in the treatment group
            control_effect_learner (optional): a model to estimate treatment effects in the control group
            treatment_effect_learner (optional): a model to estimate treatment effects in the treatment group
            ate_alpha (float, optional): the confidence level alpha of the ATE estimate
            control_name (str or int, optional): name of control group
        """
        assert (learner is not None) or ((control_outcome_learner is not None) and
                                         (treatment_outcome_learner is not None) and
                                         (control_effect_learner is not None) and
                                         (treatment_effect_learner is not None))

        if control_outcome_learner is None:
            self.model_mu_c = deepcopy(learner)
        else:
            self.model_mu_c = control_outcome_learner

        if treatment_outcome_learner is None:
            self.model_mu_t = deepcopy(learner)
        else:
            self.model_mu_t = treatment_outcome_learner

        if control_effect_learner is None:
            self.model_tau_c = deepcopy(learner)
        else:
            self.model_tau_c = control_effect_learner

        if treatment_effect_learner is None:
            self.model_tau_t = deepcopy(learner)
        else:
            self.model_tau_t = treatment_effect_learner

        self.ate_alpha = ate_alpha
        self.control_name = control_name

    def __repr__(self):
        return ('{}(control_outcome_learner={},\n'
                '\ttreatment_outcome_learner={},\n'
                '\tcontrol_effect_learner={},\n'
                '\ttreatment_effect_learner={})'.format(self.__class__.__name__,
                                                        self.model_mu_c.__repr__(),
                                                        self.model_mu_t.__repr__(),
                                                        self.model_tau_c.__repr__(),
                                                        self.model_tau_t.__repr__()))

    def fit(self, X, treatment, y):
        """Fit the inference model.

        Args:
            X (np.matrix): a feature matrix
            treatment (np.array): a treatment vector
            y (np.array): an outcome vector
        """
        check_control_in_treatment(treatment, self.control_name)
        self.t_groups = np.unique(treatment[treatment != self.control_name])
        self.t_groups.sort()
        self._classes = {group: i for i, group in enumerate(self.t_groups)}
        self.models_mu_c = {group: deepcopy(self.model_mu_c) for group in self.t_groups}
        self.models_mu_t = {group: deepcopy(self.model_mu_t) for group in self.t_groups}
        self.models_tau_c = {group: deepcopy(self.model_tau_c) for group in self.t_groups}
        self.models_tau_t = {group: deepcopy(self.model_tau_t) for group in self.t_groups}
        self.vars_c = {}
        self.vars_t = {}

        for group in self.t_groups:
            mask = (treatment == group) | (treatment == self.control_name)
            treatment_filt = treatment[mask]
            X_filt = X[mask]
            y_filt = y[mask]
            w = (treatment_filt == group).astype(int)

            # Train outcome models
            self.models_mu_c[group].fit(X_filt[w == 0], y_filt[w == 0])
            self.models_mu_t[group].fit(X_filt[w == 1], y_filt[w == 1])

            # Calculate variances and treatment effects
            var_c = (y_filt[w == 0] - self.models_mu_c[group].predict(X_filt[w == 0])).var()
            self.vars_c[group] = var_c
            var_t = (y_filt[w == 1] - self.models_mu_t[group].predict(X_filt[w == 1])).var()
            self.vars_t[group] = var_t

            # Train treatment models
            d_c = self.models_mu_t[group].predict(X_filt[w == 0]) - y_filt[w == 0]
            d_t = y_filt[w == 1] - self.models_mu_c[group].predict(X_filt[w == 1])
            self.models_tau_c[group].fit(X_filt[w == 0], d_c)
            self.models_tau_t[group].fit(X_filt[w == 1], d_t)

    def predict(self, X, p, treatment=None, y=None, return_components=False, verbose=True):
        """Predict treatment effects.

        Args:
            X (np.matrix): a feature matrix
            p (np.ndarray or dict): an array of propensity scores of float (0,1) in the single-treatment case
                                    or, a dictionary of treatment groups that map to propensity vectors of float (0,1)
            treatment (np.array, optional): a treatment vector
            y (np.array, optional): an optional outcome vector
            return_componets (bool, optional): whether to return outcome for treatment and control seperately

        Returns:
            (numpy.ndarray): Predictions of treatment effects.
        """
        check_p_conditions(p, self.t_groups)
        if isinstance(p, np.ndarray):
            treatment_name = self.t_groups[0]
            p = {treatment_name: p}

        te = np.zeros((X.shape[0], self.t_groups.shape[0]))
        dhat_cs = {}
        dhat_ts = {}

        for i, group in enumerate(self.t_groups):
            model_tau_c = self.models_tau_c[group]
            model_tau_t = self.models_tau_t[group]
            dhat_cs[group] = model_tau_c.predict(X)
            dhat_ts[group] = model_tau_t.predict(X)

            _te = (p[group] * dhat_cs[group] + (1 - p[group]) * dhat_ts[group]).reshape(-1, 1)
            te[:, i] = np.ravel(_te)

            if (y is not None) and (treatment is not None) and verbose:
                mask = (treatment == group) | (treatment == self.control_name)
                treatment_filt = treatment[mask]
                X_filt = X[mask]
                y_filt = y[mask]
                w = (treatment_filt == group).astype(int)

                yhat = np.zeros_like(y_filt, dtype=float)
                yhat[w == 0] = self.models_mu_c[group].predict(X_filt[w == 0])
                yhat[w == 1] = self.models_mu_t[group].predict(X_filt[w == 1])

                logger.info('Error metrics for group {}'.format(group))
                regression_metrics(y_filt, yhat, w)

        if not return_components:
            return te
        else:
            return te, dhat_cs, dhat_ts

    def fit_predict(self, X, p, treatment, y, return_ci=False, n_bootstraps=1000, bootstrap_size=10000,
                    return_components=False, verbose=True):
        """Fit the treatment effect and outcome models of the R learner and predict treatment effects.

        Args:
            X (np.matrix): a feature matrix
            p (np.ndarray or dict): an array of propensity scores of float (0,1) in the single-treatment case
                                    or, a dictionary of treatment groups that map to propensity vectors of float (0,1)
            treatment (np.array): a treatment vector
            y (np.array): an outcome vector
            return_ci (bool): whether to return confidence intervals
            n_bootstraps (int): number of bootstrap iterations
            bootstrap_size (int): number of samples per bootstrap
            return_componets (bool, optional): whether to return outcome for treatment and control seperately
            verbose (str): whether to output progress logs

        Returns:
            (numpy.ndarray): Predictions of treatment effects. Output dim: [n_samples, n_treatment]
                If return_ci, returns CATE [n_samples, n_treatment], LB [n_samples, n_treatment],
                UB [n_samples, n_treatment]
        """
        self.fit(X, treatment, y)
        te = self.predict(X, p, treatment=treatment, y=y, return_components=return_components)

        if not return_ci:
            return te
        else:
            t_groups_global = self.t_groups
            _classes_global = self._classes
            models_mu_c_global = deepcopy(self.models_mu_c)
            models_mu_t_global = deepcopy(self.models_mu_t)
            models_tau_c_global = deepcopy(self.models_tau_c)
            models_tau_t_global = deepcopy(self.models_tau_t)
            te_bootstraps = np.zeros(shape=(X.shape[0], self.t_groups.shape[0], n_bootstraps))

            logger.info('Bootstrap Confidence Intervals')
            for i in tqdm(range(n_bootstraps)):
                te_b = self.bootstrap(X, p, treatment, y, size=bootstrap_size)
                te_bootstraps[:, :, i] = te_b

            te_lower = np.percentile(te_bootstraps, (self.ate_alpha / 2) * 100, axis=2)
            te_upper = np.percentile(te_bootstraps, (1 - self.ate_alpha / 2) * 100, axis=2)

            # set member variables back to global (currently last bootstrapped outcome)
            self.t_groups = t_groups_global
            self._classes = _classes_global
            self.models_mu_c = deepcopy(models_mu_c_global)
            self.models_mu_t = deepcopy(models_mu_t_global)
            self.models_tau_c = deepcopy(models_tau_c_global)
            self.models_tau_t = deepcopy(models_tau_t_global)

            return (te, te_lower, te_upper)

    def estimate_ate(self, X, p, treatment, y, bootstrap_ci=False, n_bootstraps=1000, bootstrap_size=10000):
        """Estimate the Average Treatment Effect (ATE).

        Args:
            X (np.matrix): a feature matrix
            p (np.ndarray or dict): an array of propensity scores of float (0,1) in the single-treatment case
                                    or, a dictionary of treatment groups that map to propensity vectors of float (0,1)
            treatment (np.array): a treatment vector
            y (np.array): an outcome vector
            bootstrap_ci (bool): whether run bootstrap for confidence intervals
            n_bootstraps (int): number of bootstrap iterations
            bootstrap_size (int): number of samples per bootstrap
            verbose (str): whether to output progress logs

        Returns:
            The mean and confidence interval (LB, UB) of the ATE estimate.
        """
        te, dhat_cs, dhat_ts = self.fit_predict(X, p, treatment, y, return_components=True)

        check_p_conditions(p, self.t_groups)
        if isinstance(p, np.ndarray):
            treatment_name = treatment_name = self.t_groups[0]
            p = {treatment_name: p}

        ate = np.zeros(self.t_groups.shape[0])
        ate_lb = np.zeros(self.t_groups.shape[0])
        ate_ub = np.zeros(self.t_groups.shape[0])

        for i, group in enumerate(self.t_groups):
            _ate = te[:, i].mean()

            mask = (treatment == group) | (treatment == self.control_name)
            treatment_filt = treatment[mask]
            w = (treatment_filt == group).astype(int)
            prob_treatment = float(sum(w)) / w.shape[0]

            dhat_c = dhat_cs[group][mask]
            dhat_t = dhat_ts[group][mask]
            p_filt = p[group][mask]

            # SE formula is based on the lower bound formula (7) from Imbens, Guido W., and Jeffrey M. Wooldridge. 2009.
            # "Recent Developments in the Econometrics of Program Evaluation." Journal of Economic Literature
            se = np.sqrt((
                self.vars_t[group] / prob_treatment + self.vars_c[group] / (1 - prob_treatment) +
                (p_filt * dhat_c + (1 - p_filt) * dhat_t).var()
            ) / w.shape[0])

            _ate_lb = _ate - se * norm.ppf(1 - self.ate_alpha / 2)
            _ate_ub = _ate + se * norm.ppf(1 - self.ate_alpha / 2)

            ate[i] = _ate
            ate_lb[i] = _ate_lb
            ate_ub[i] = _ate_ub

        if not bootstrap_ci:
            return ate, ate_lb, ate_ub
        else:
            t_groups_global = self.t_groups
            _classes_global = self._classes
            models_mu_c_global = deepcopy(self.models_mu_c)
            models_mu_t_global = deepcopy(self.models_mu_t)
            models_tau_c_global = deepcopy(self.models_tau_c)
            models_tau_t_global = deepcopy(self.models_tau_t)

            logger.info('Bootstrap Confidence Intervals for ATE')
            ate_bootstraps = np.zeros(shape=(self.t_groups.shape[0], n_bootstraps))

            for n in tqdm(range(n_bootstraps)):
                cate_b = self.bootstrap(X, p, treatment, y, size=bootstrap_size)
                ate_bootstraps[:, n] = cate_b.mean()

            ate_lower = np.percentile(ate_bootstraps, (self.ate_alpha / 2) * 100, axis=1)
            ate_upper = np.percentile(ate_bootstraps, (1 - self.ate_alpha / 2) * 100, axis=1)

            # set member variables back to global (currently last bootstrapped outcome)
            self.t_groups = t_groups_global
            self._classes = _classes_global
            self.models_mu_c = deepcopy(models_mu_c_global)
            self.models_mu_t = deepcopy(models_mu_t_global)
            self.models_tau_c = deepcopy(models_tau_c_global)
            self.models_tau_t = deepcopy(models_tau_t_global)
            return ate, ate_lower, ate_upper

    def bootstrap(self, X, p, treatment, y, size=10000):
        """Runs a single bootstrap. Fits on bootstrapped sample, then predicts on whole population."""
        idxs = np.random.choice(np.arange(0, X.shape[0]), size=size)
        X_b = X[idxs]
        treatment_b = treatment[idxs]
        y_b = y[idxs]
        self.fit(X=X_b, treatment=treatment_b, y=y_b)
        te_b = self.predict(X=X, p=p)
        return te_b

    def get_importance(self, X=None, tau=None, model_tau_feature=None, features=None, method='gini', normalize=True):
        """
        Builds a model (using X to predict estimated/actual tau), and then calculates feature importances
        based on a specified method.

        Currently supported methods include:
            - gini (based on mean decrease in impurity; estimator must be tree-based)
            - permutation (based on mean decrease in accuracy; estimator can be any form)
        Hint: for permutation, downsample data for better performance especially if X.shape[1] is large

        Args:
            X (np.matrix): a feature matrix
            tau (np.array): a treatment effect vector (estimated/actual)
            model_tau_feature (sklearn/lightgbm/xgboost model object): an unfitted model object
            features (np.array): list/array of feature names. If None, an enumerated list will be used.
            method (str): gini, permutation
            normalize (bool): normalize by sum of importances if method=gini (defaults to True)
        """
        explainer = Explainer(method=method, control_name=self.control_name,
                              X=X, tau=tau, model_tau=model_tau_feature,
                              features=features, classes=self._classes, normalize=normalize)
        return explainer.get_importance()

    def get_shap_values(self, X=None, model_tau_feature=None, tau=None, features=None):
        """
        Builds a model (using X to predict estimated/actual tau), and then calculates shapley values.
        Args:
            X (np.matrix): a feature matrix
            tau (np.array): a treatment effect vector (estimated/actual)
            model_tau_feature (sklearn/lightgbm/xgboost model object): an unfitted model object
            features (optional, np.array): list/array of feature names. If None, an enumerated list will be used.
        """
        explainer = Explainer(method='shapley', control_name=self.control_name,
                              X=X, tau=tau, model_tau=model_tau_feature,
                              features=features, classes=self._classes)
        return explainer.get_shap_values()

    def plot_importance(self, X=None, tau=None, model_tau_feature=None, features=None, method='gini', normalize=True):
        """
        Builds a model (using X to predict estimated/actual tau), and then plots feature importances
        based on a specified method.

        Currently supported methods include:
            - gini (based on mean decrease in impurity; estimator must be tree-based)
            - permutation (based on mean decrease in accuracy; estimator can be any form)
        Hint: for permutation, downsample data for better performance especially if X.shape[1] is large

        Args:
            X (np.matrix): a feature matrix
            tau (np.array): a treatment effect vector (estimated/actual)
            model_tau_feature (sklearn/lightgbm/xgboost model object): an unfitted model object
            features (optional, np.array): list/array of feature names. If None, an enumerated list will be used.
            method (str): gini, permutation
            normalize (bool): normalize by sum of importances if method=gini (defaults to True)
        """
        explainer = Explainer(method=method, control_name=self.control_name,
                              X=X, tau=tau, model_tau=model_tau_feature,
                              features=features, classes=self._classes, normalize=normalize)
        explainer.plot_importance()

    def plot_shap_values(self, X=None, tau=None, model_tau_feature=None, features=None, shap_dict=None, **kwargs):
        """
        Plots distribution of shapley values.

        If shapley values have been pre-computed, pass it through the shap_dict parameter.
        If shap_dict is not provided, this builds a new model (using X to predict estimated/actual tau),
        and then calculates shapley values.

        Args:
            X (np.matrix): a feature matrix. Required if shap_dict is None.
            tau (np.array): a treatment effect vector (estimated/actual)
            model_tau_feature (sklearn/lightgbm/xgboost model object): an unfitted model object
            features (optional, np.array): list/array of feature names. If None, an enumerated list will be used.
            shap_dict (optional, dict): a dict of shapley value matrices. If None, shap_dict will be computed.
        """
        override_checks = False if shap_dict is None else True
        explainer = Explainer(method='shapley', control_name=self.control_name,
                              X=X, tau=tau, model_tau=model_tau_feature,
                              features=features, override_checks=override_checks, classes=self._classes)
        explainer.plot_shap_values(shap_dict=shap_dict)

    def plot_shap_dependence(self, treatment_group, feature_idx, X, tau, model_tau_feature=None, features=None,
                             shap_dict=None, interaction_idx='auto', **kwargs):
        """
        Plots dependency of shapley values for a specified feature, colored by an interaction feature.

        If shapley values have been pre-computed, pass it through the shap_dict parameter.
        If shap_dict is not provided, this builds a new model (using X to predict estimated/actual tau),
        and then calculates shapley values.

        This plots the value of the feature on the x-axis and the SHAP value of the same feature
        on the y-axis. This shows how the model depends on the given feature, and is like a
        richer extenstion of the classical parital dependence plots. Vertical dispersion of the
        data points represents interaction effects.

        Args:
            treatment_group (str or int): name of treatment group to create dependency plot on
            feature_idx (str or int): feature index / name to create dependency plot on
            X (np.matrix): a feature matrix
            tau (np.array): a treatment effect vector (estimated/actual)
            model_tau_feature (sklearn/lightgbm/xgboost model object): an unfitted model object
            features (optional, np.array): list/array of feature names. If None, an enumerated list will be used.
            shap_dict (optional, dict): a dict of shapley value matrices. If None, shap_dict will be computed.
            interaction_idx (optional, str or int): feature index / name used in coloring scheme as interaction feature.
                If "auto" then shap.common.approximate_interactions is used to pick what seems to be the
                strongest interaction (note that to find to true stongest interaction you need to compute
                the SHAP interaction values).
        """
        override_checks = False if shap_dict is None else True
        explainer = Explainer(method='shapley', control_name=self.control_name,
                              X=X, tau=tau, model_tau=model_tau_feature,
                              features=features, override_checks=override_checks,
                              classes=self._classes)
        explainer.plot_shap_dependence(treatment_group=treatment_group,
                                       feature_idx=feature_idx,
                                       shap_dict=shap_dict,
                                       interaction_idx=interaction_idx,
                                       **kwargs)


class BaseXRegressor(BaseXLearner):
    """
    A parent class for X-learner regressor classes.
    """

    def __init__(self,
                 learner=None,
                 control_outcome_learner=None,
                 treatment_outcome_learner=None,
                 control_effect_learner=None,
                 treatment_effect_learner=None,
                 ate_alpha=.05,
                 control_name=0):
        """Initialize an X-learner regressor.

        Args:
            learner (optional): a model to estimate outcomes and treatment effects in both the control and treatment
                groups
            control_outcome_learner (optional): a model to estimate outcomes in the control group
            treatment_outcome_learner (optional): a model to estimate outcomes in the treatment group
            control_effect_learner (optional): a model to estimate treatment effects in the control group
            treatment_effect_learner (optional): a model to estimate treatment effects in the treatment group
            ate_alpha (float, optional): the confidence level alpha of the ATE estimate
            control_name (str or int, optional): name of control group
        """
        super().__init__(
            learner=learner,
            control_outcome_learner=control_outcome_learner,
            treatment_outcome_learner=treatment_outcome_learner,
            control_effect_learner=control_effect_learner,
            treatment_effect_learner=treatment_effect_learner,
            ate_alpha=ate_alpha,
            control_name=control_name)


class BaseXClassifier(BaseXLearner):
    """
    A parent class for X-learner classifier classes.
    """

    def __init__(self,
                 learner=None,
                 control_outcome_learner=None,
                 treatment_outcome_learner=None,
                 control_effect_learner=None,
                 treatment_effect_learner=None,
                 ate_alpha=.05,
                 control_name=0):
        """Initialize an X-learner classifier.

        Args:
            learner (optional): a model to estimate outcomes or treatment effects in both the control and treatment
                groups. Even if specified, the user must still input either the outcome learner or the effect learner
                pair.
            control_outcome_learner (optional): a model to estimate outcomes in the control group.
                Should have a predict_proba() method.
            treatment_outcome_learner (optional): a model to estimate outcomes in the treatment group.
                Should have a predict_proba() method.
            control_effect_learner (optional): a model to estimate treatment effects in the control group
            treatment_effect_learner (optional): a model to estimate treatment effects in the treatment group
            ate_alpha (float, optional): the confidence level alpha of the ATE estimate
            control_name (str or int, optional): name of control group
        """
        super().__init__(
            learner=learner,
            control_outcome_learner=control_outcome_learner,
            treatment_outcome_learner=treatment_outcome_learner,
            control_effect_learner=control_effect_learner,
            treatment_effect_learner=treatment_effect_learner,
            ate_alpha=ate_alpha,
            control_name=control_name)

        if ((control_outcome_learner is None) or (treatment_outcome_learner is None)) and (
                (control_effect_learner is None) or (treatment_effect_learner is None)):
            raise ValueError("Either the outcome learner or the effect learner pair must be specified.")

    def fit(self, X, treatment, y):
        """Fit the inference model.

        Args:
            X (np.matrix): a feature matrix
            treatment (np.array): a treatment vector
            y (np.array): an outcome vector
        """
        check_control_in_treatment(treatment, self.control_name)
        self.t_groups = np.unique(treatment[treatment != self.control_name])
        self.t_groups.sort()
        self._classes = {group: i for i, group in enumerate(self.t_groups)}
        self.models_mu_c = {group: deepcopy(self.model_mu_c) for group in self.t_groups}
        self.models_mu_t = {group: deepcopy(self.model_mu_t) for group in self.t_groups}
        self.models_tau_c = {group: deepcopy(self.model_tau_c) for group in self.t_groups}
        self.models_tau_t = {group: deepcopy(self.model_tau_t) for group in self.t_groups}
        self.vars_c = {}
        self.vars_t = {}

        for group in self.t_groups:
            mask = (treatment == group) | (treatment == self.control_name)
            treatment_filt = treatment[mask]
            X_filt = X[mask]
            y_filt = y[mask]
            w = (treatment_filt == group).astype(int)

            # Train outcome models
            self.models_mu_c[group].fit(X_filt[w == 0], y_filt[w == 0])
            self.models_mu_t[group].fit(X_filt[w == 1], y_filt[w == 1])

            # Calculate variances and treatment effects
            var_c = (y_filt[w == 0] - self.models_mu_c[group].predict_proba(X_filt[w == 0])[:, 1]).var()
            self.vars_c[group] = var_c
            var_t = (y_filt[w == 1] - self.models_mu_t[group].predict_proba(X_filt[w == 1])[:, 1]).var()
            self.vars_t[group] = var_t

            # Train treatment models
            d_c = self.models_mu_t[group].predict_proba(X_filt[w == 0])[:, 1] - y_filt[w == 0]
            d_t = y_filt[w == 1] - self.models_mu_c[group].predict_proba(X_filt[w == 1])[:, 1]
            self.models_tau_c[group].fit(X_filt[w == 0], d_c)
            self.models_tau_t[group].fit(X_filt[w == 1], d_t)

    def predict(self, X, p, treatment=None, y=None, return_components=False, verbose=True):
        """Predict treatment effects.

        Args:
            X (np.matrix): a feature matrix
            p (np.ndarray or dict): an array of propensity scores of float (0,1) in the single-treatment case
                                    or, a dictionary of treatment groups that map to propensity vectors of float (0,1)
            treatment (np.array, optional): a treatment vector
            y (np.array, optional): an optional outcome vector

        Returns:
            (numpy.ndarray): Predictions of treatment effects.
        """
        check_p_conditions(p, self.t_groups)
        if isinstance(p, np.ndarray):
            treatment_name = self.t_groups[0]
            p = {treatment_name: p}

        te = np.zeros((X.shape[0], self.t_groups.shape[0]))
        dhat_cs = {}
        dhat_ts = {}

        for i, group in enumerate(self.t_groups):
            model_tau_c = self.models_tau_c[group]
            model_tau_t = self.models_tau_t[group]
            dhat_cs[group] = model_tau_c.predict(X)
            dhat_ts[group] = model_tau_t.predict(X)

            _te = (p[group] * dhat_cs[group] + (1 - p[group]) * dhat_ts[group]).reshape(-1, 1)
            te[:, i] = np.ravel(_te)

            if (y is not None) and (treatment is not None) and verbose:
                mask = (treatment == group) | (treatment == self.control_name)
                treatment_filt = treatment[mask]
                X_filt = X[mask]
                y_filt = y[mask]
                w = (treatment_filt == group).astype(int)

                yhat = np.zeros_like(y_filt, dtype=float)
                yhat[w == 0] = self.models_mu_c[group].predict_proba(X_filt[w == 0])[:, 1]
                yhat[w == 1] = self.models_mu_t[group].predict_proba(X_filt[w == 1])[:, 1]

                logger.info('Error metrics for group {}'.format(group))
                classification_metrics(y_filt, yhat, w)

        if not return_components:
            return te
        else:
            return te, dhat_cs, dhat_ts<|MERGE_RESOLUTION|>--- conflicted
+++ resolved
@@ -5,11 +5,7 @@
 from copy import deepcopy
 import logging
 import numpy as np
-<<<<<<< HEAD
 from tqdm import tqdm
-=======
-import matplotlib.pyplot as plt
->>>>>>> f8b72642
 from scipy.stats import norm
 import shap
 
