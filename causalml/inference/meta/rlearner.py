--- conflicted
+++ resolved
@@ -84,7 +84,6 @@
         check_treatment_vector(treatment, self.control_name)
         self.t_groups = np.unique(treatment[treatment != self.control_name])
         self.t_groups.sort()
-<<<<<<< HEAD
 
         if p is None:
             logger.info('Generating propensity score')
@@ -99,11 +98,7 @@
         else:
             check_p_conditions(p, self.t_groups)
 
-        if isinstance(p, np.ndarray):
-=======
-        check_p_conditions(p, self.t_groups)
         if isinstance(p, (np.ndarray, pd.Series)):
->>>>>>> 900df2de
             treatment_name = self.t_groups[0]
             p = {treatment_name: convert_pd_to_np(p)}
         elif isinstance(p, dict):
@@ -244,13 +239,8 @@
         else:
             te = self.fit_predict(X, treatment, y, p)
             check_p_conditions(p, self.t_groups)
-
-<<<<<<< HEAD
-        if isinstance(p, np.ndarray):
-=======
-        check_p_conditions(p, self.t_groups)
+            
         if isinstance(p, (np.ndarray, pd.Series)):
->>>>>>> 900df2de
             treatment_name = self.t_groups[0]
             p = {treatment_name: convert_pd_to_np(p)}
         elif isinstance(p, dict):
@@ -587,8 +577,7 @@
         check_treatment_vector(treatment, self.control_name)
         self.t_groups = np.unique(treatment[treatment != self.control_name])
         self.t_groups.sort()
-<<<<<<< HEAD
-
+        
         if p is None:
             logger.info('Generating propensity score')
             p = dict()
@@ -601,12 +590,8 @@
                 p[group] = self.run_propensity_score(X=X_filt, treatment=w_filt, X_pred=X, treatment_pred=w, cv=self.cv)
         else:
             check_p_conditions(p, self.t_groups)
-
-        if isinstance(p, np.ndarray):
-=======
-        check_p_conditions(p, self.t_groups)
+            
         if isinstance(p, (np.ndarray, pd.Series)):
->>>>>>> 900df2de
             treatment_name = self.t_groups[0]
             p = {treatment_name: convert_pd_to_np(p)}
         elif isinstance(p, dict):
@@ -717,7 +702,6 @@
         check_treatment_vector(treatment, self.control_name)
         self.t_groups = np.unique(treatment[treatment != self.control_name])
         self.t_groups.sort()
-<<<<<<< HEAD
 
         if p is None:
             logger.info('Generating propensity score')
@@ -732,11 +716,7 @@
         else:
             check_p_conditions(p, self.t_groups)
 
-        if isinstance(p, np.ndarray):
-=======
-        check_p_conditions(p, self.t_groups)
         if isinstance(p, (np.ndarray, pd.Series)):
->>>>>>> 900df2de
             treatment_name = self.t_groups[0]
             p = {treatment_name: convert_pd_to_np(p)}
         elif isinstance(p, dict):
