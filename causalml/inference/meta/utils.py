import pandas as pd
import numpy as np

from packaging import version
from xgboost import __version__ as xgboost_version


def convert_pd_to_np(*args):
    output = [obj.to_numpy() if hasattr(obj, "to_numpy") else obj for obj in args]
    return output if len(output) > 1 else output[0]


def check_treatment_vector(treatment, control_name=None):
    n_unique_treatments = np.unique(treatment).shape[0]
    assert n_unique_treatments > 1, "Treatment vector must have at least two levels."
    if control_name is not None:
        assert (
            control_name in treatment
        ), "Control group level {} not found in treatment vector.".format(control_name)


def check_p_conditions(p, t_groups):
    eps = np.finfo(float).eps
    assert isinstance(
        p, (np.ndarray, pd.Series, dict)
    ), "p must be an np.ndarray, pd.Series, or dict type"
    if isinstance(p, (np.ndarray, pd.Series)):
        assert (
            t_groups.shape[0] == 1
        ), "If p is passed as an np.ndarray, there must be only 1 unique non-control group in the treatment vector."
        assert (0 + eps < p).all() and (
            p < 1 - eps
        ).all(), "The values of p should lie within the (0, 1) interval."

    if isinstance(p, dict):
        for t_name in t_groups:
            assert (0 + eps < p[t_name]).all() and (
                p[t_name] < 1 - eps
            ).all(), "The values of p should lie within the (0, 1) interval."


def check_explain_conditions(method, models, X=None, treatment=None, y=None):
    valid_methods = ["gini", "permutation", "shapley"]
    assert method in valid_methods, "Current supported methods: {}".format(
        ", ".join(valid_methods)
    )

    if method in ("gini", "shapley"):
        conds = [hasattr(mod, "feature_importances_") for mod in models]
        assert all(
            conds
        ), "Both models must have .feature_importances_ attribute if method = {}".format(
            method
        )

    if method in ("permutation", "shapley"):
        assert all(
            arr is not None for arr in (X, treatment, y)
        ), "X, treatment, and y must be provided if method = {}".format(method)


def clean_xgboost_objective(objective):
    """
    Translate objective to be compatible with loaded xgboost version

    Args
    ----

    objective : string
        The objective to translate.

    Returns
    -------
    The translated objective, or original if no translation was required.
    """
    compat_before_v83 = {"reg:squarederror": "reg:linear"}
    compat_v83_or_later = {"reg:linear": "reg:squarederror"}
    if version.parse(xgboost_version) < version.parse("0.83"):
        if objective in compat_before_v83:
            objective = compat_before_v83[objective]
    else:
        if objective in compat_v83_or_later:
            objective = compat_v83_or_later[objective]
    return objective


def get_xgboost_objective_metric(objective):
    """
    Get the xgboost version-compatible objective and evaluation metric from a potentially version-incompatible input.

    Args
    ----

    objective : string
        An xgboost objective that may be incompatible with the installed version.

    Returns
    -------
    A tuple with the translated objective and evaluation metric.
    """

    def clean_dict_keys(orig):
        return {clean_xgboost_objective(k): v for (k, v) in orig.items()}

    metric_mapping = clean_dict_keys(
<<<<<<< HEAD
        {"rank:pairwise": "auc", "reg:squarederror": "rmse",}
=======
        {"rank:pairwise": "auc", "reg:squarederror": "rmse"}
>>>>>>> a2c8baf8
    )

    objective = clean_xgboost_objective(objective)

    assert (
        objective in metric_mapping
    ), "Effect learner objective must be one of: " + ", ".join(metric_mapping)
    return objective, metric_mapping[objective]


def get_weighted_variance(x, sample_weight):
    """
    Calculate the variance of array x with sample_weight.

    Args
    ----

    x : (np.array)
        A list of number

    sample_weight (np.array or list): an array of sample weights indicating the
        weight of each observation for `effect_learner`. If None, it assumes equal weight.

    Returns
    -------
    The variance of x with sample weight
    """
    average = np.average(x, weights=sample_weight)
    variance = np.average((x - average) ** 2, weights=sample_weight)
    return variance<|MERGE_RESOLUTION|>--- conflicted
+++ resolved
@@ -103,11 +103,7 @@
         return {clean_xgboost_objective(k): v for (k, v) in orig.items()}
 
     metric_mapping = clean_dict_keys(
-<<<<<<< HEAD
-        {"rank:pairwise": "auc", "reg:squarederror": "rmse",}
-=======
         {"rank:pairwise": "auc", "reg:squarederror": "rmse"}
->>>>>>> a2c8baf8
     )
 
     objective = clean_xgboost_objective(objective)
