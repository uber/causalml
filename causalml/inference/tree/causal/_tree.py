--- conflicted
+++ resolved
@@ -13,13 +13,8 @@
 from sklearn.tree._splitter import Splitter
 from sklearn.utils.validation import _check_sample_weight
 
-<<<<<<< HEAD
-from .builder import DepthFirstCausalTreeBuilder
-from .criterion import StandardMSE, CausalMSE, TTest
-=======
 from ._builder import DepthFirstCausalTreeBuilder, BestFirstCausalTreeBuilder
-from ._criterion import StandardMSE, CausalMSE
->>>>>>> aa023087
+from ._criterion import StandardMSE, CausalMSE, TTest
 
 CAUSAL_TREES_CRITERIA = {
     "causal_mse": CausalMSE,
