from typing import Union
import numpy as np
import forestci as fci
from joblib import Parallel, delayed
from warnings import catch_warnings, simplefilter, warn
from sklearn.ensemble._forest import DOUBLE, DTYPE, MAX_INT
from sklearn.exceptions import DataConversionWarning
from sklearn.ensemble._forest import compute_sample_weight, issparse
from sklearn.utils.fixes import _joblib_parallel_args
from sklearn.utils.validation import check_random_state, _check_sample_weight
from sklearn.utils.multiclass import type_of_target
from sklearn.ensemble._forest import (
    ForestRegressor,
    RandomForestRegressor,
    ExtraTreesRegressor,
)
from sklearn.ensemble._forest import _generate_sample_indices, _get_n_samples_bootstrap

from .causaltree import CausalTreeRegressor


def _parallel_build_trees(
    tree,
    forest,
    X,
    y,
    sample_weight,
    tree_idx,
    n_trees,
    verbose=0,
    class_weight=None,
    n_samples_bootstrap=None,
):
    """
    Private function used to fit a single tree in parallel."""
    if verbose > 1:
        print("building tree %d of %d" % (tree_idx + 1, n_trees))

    if forest.bootstrap:
        n_samples = X.shape[0]
        indices = _generate_sample_indices(
            tree.random_state, n_samples, n_samples_bootstrap
        )
        X, y = X[indices].copy(), y[indices].copy()
        curr_sample_weight = sample_weight[indices].copy()

        if class_weight == "subsample":
            with catch_warnings():
                simplefilter("ignore", DeprecationWarning)
                curr_sample_weight *= compute_sample_weight("auto", y, indices=indices)
        elif class_weight == "balanced_subsample":
            curr_sample_weight *= compute_sample_weight("balanced", y, indices=indices)

        tree.fit(X, y, sample_weight=curr_sample_weight, check_input=False)
    else:
        tree.fit(X, y, sample_weight=sample_weight, check_input=False)

    return tree


class CausalRandomForestRegressor(ForestRegressor):
    def __init__(
        self,
        n_estimators: int = 100,
        *,
        control_name: Union[int, str] = 0,
        criterion: str = "causal_mse",
        alpha: float = 0.05,
        max_depth: int = None,
        min_samples_split: int = 60,
        min_samples_leaf: int = 100,
        min_weight_fraction_leaf: float = 0.0,
        max_features: Union[int, float, str] = 1.0,
        max_leaf_nodes: int = None,
        min_impurity_decrease: float = float("-inf"),
        bootstrap: bool = True,
        oob_score: bool = False,
        n_jobs: int = None,
        random_state: int = None,
        verbose: int = 0,
        warm_start: bool = False,
        ccp_alpha: float = 0.0,
        groups_penalty: float = 0.5,
        max_samples: int = None,
        groups_cnt: bool = True,
    ):
        """
        Initialize Random Forest of CausalTreeRegressors

        Args:
            n_estimators: (int, default=100)
                    Number of trees in the forest
            control_name: (str or int)
                    Name of control group
            criterion: ({"causal_mse", "standard_mse"}, default="causal_mse"):
                    Function to measure the quality of a split.
            alpha: (float)
                    The confidence level alpha of the ATE estimate and ITE bootstrap estimates
            max_depth: (int, default=None)
                    The maximum depth of the tree.
            min_samples_split: (int or float, default=2)
                The minimum number of samples required to split an internal node:
            min_samples_leaf: (int or float), default=100
                The minimum number of samples required to be at a leaf node.
            min_weight_fraction_leaf: (float, default=0.0)
                The minimum weighted fraction of the sum total of weights (of all
                the input samples) required to be at a leaf node.
            max_features: (int, float or {"auto", "sqrt", "log2"}, default=None)
                The number of features to consider when looking for the best split
            max_leaf_nodes: (int, default=None)
                Grow a tree with ``max_leaf_nodes`` in best-first fashion.
            min_impurity_decrease: (float, default=float("-inf")))
                A node will be split if this split induces a decrease of the impurity
                greater than or equal to this value.
            bootstrap : (bool, default=True)
                Whether bootstrap samples are used when building trees.
            oob_score : bool, default=False
                Whether to use out-of-bag samples to estimate the generalization score.
            n_jobs : int, default=None
                    The number of jobs to run in parallel.
            random_state : (int, RandomState instance or None, default=None)
                    Controls both the randomness of the bootstrapping of the samples used
                    when building trees (if ``bootstrap=True``) and the sampling of the
                    features to consider when looking for the best split at each node
                    (if ``max_features < n_features``).
            verbose : (int, default=0)
                    Controls the verbosity when fitting and predicting.
            warm_start : (bool, default=False)
                    When set to ``True``, reuse the solution of the previous call to fit
                    and add more estimators to the ensemble, otherwise, just fit a whole
                    new forest.
            ccp_alpha : (non-negative float, default=0.0)
                    Complexity parameter used for Minimal Cost-Complexity Pruning.
            groups_penalty: (float, default=0.5)
                    This penalty coefficient manages the node impurity increase in case of the difference between
                    treatment and control samples sizes.
            max_samples : (int or float, default=None)
                    If bootstrap is True, the number of samples to draw from X
                    to train each base estimator.
            groups_cnt: (bool), count treatment and control groups for each node/leaf
        """
        super().__init__(
            base_estimator=CausalTreeRegressor(
<<<<<<< HEAD
                control_name=control_name, criterion=criterion, groups_cnt=groups_cnt,
=======
                control_name=control_name, criterion=criterion, groups_cnt=groups_cnt
>>>>>>> a2c8baf8
            ),
            n_estimators=n_estimators,
            estimator_params=(
                "criterion",
                "control_name",
                "max_depth",
                "min_samples_split",
                "min_weight_fraction_leaf",
                "max_features",
                "max_leaf_nodes",
                "min_impurity_decrease",
                "ccp_alpha",
                "groups_penalty",
                "min_samples_leaf",
                "random_state",
            ),
            bootstrap=bootstrap,
            oob_score=oob_score,
            n_jobs=n_jobs,
            random_state=random_state,
            verbose=verbose,
            warm_start=warm_start,
            max_samples=max_samples,
        )

        self.criterion = criterion
        self.control_name = control_name
        self.max_depth = max_depth
        self.min_samples_split = min_samples_split
        self.min_samples_leaf = min_samples_leaf
        self.min_weight_fraction_leaf = min_weight_fraction_leaf
        self.max_features = max_features
        self.max_leaf_nodes = max_leaf_nodes
        self.min_impurity_decrease = min_impurity_decrease
        self.ccp_alpha = ccp_alpha
        self.groups_penalty = groups_penalty
        self.alpha = alpha
        self.groups_cnt = groups_cnt

    def _fit(self, X: np.ndarray, y: np.ndarray, sample_weight: np.ndarray = None):
        """
        Build a forest of trees from the training set (X, y).
        With modified _parallel_build_trees for Causal Trees used in BaseForest.fit()
        Source: https://github.com/scikit-learn/scikit-learn/blob/main/sklearn/ensemble/_forest.py

        Parameters
        ----------
        X : {array-like, sparse matrix} of shape (n_samples, n_features)
            The training input samples. Internally, its dtype will be converted
            to ``dtype=np.float32``. If a sparse matrix is provided, it will be
            converted into a sparse ``csc_matrix``.

        y : array-like of shape (n_samples,) or (n_samples, n_outputs)
            The target values (class labels in classification, real numbers in
            regression).

        sample_weight : array-like of shape (n_samples,), default=None
            Sample weights. If None, then samples are equally weighted. Splits
            that would create child nodes with net zero or negative weight are
            ignored while searching for a split in each node. In the case of
            classification, splits are also ignored if they would result in any
            single class carrying a negative weight in either child node.

        Returns
        -------
        self : object
            Fitted estimator.
        """
        # Validate or convert input data
        if issparse(y):
            raise ValueError("sparse multilabel-indicator for y is not supported.")
        X, y = self._validate_data(
            X, y, multi_output=True, accept_sparse="csc", dtype=DTYPE
        )
        if sample_weight is not None:
            sample_weight = _check_sample_weight(sample_weight, X)

        if issparse(X):
            # Pre-sort indices to avoid that each individual tree of the
            # ensemble sorts the indices.
            X.sort_indices()

        y = np.atleast_1d(y)
        if y.ndim == 2 and y.shape[1] == 1:
            warn(
                "A column-vector y was passed when a 1d array was"
                " expected. Please change the shape of y to "
                "(n_samples,), for example using ravel().",
                DataConversionWarning,
                stacklevel=2,
            )

        if y.ndim == 1:
            y = np.reshape(y, (-1, 1))

        if self.criterion == "poisson":
            if np.any(y < 0):
                raise ValueError(
                    "Some value(s) of y are negative which is "
                    "not allowed for Poisson regression."
                )
            if np.sum(y) <= 0:
                raise ValueError(
                    "Sum of y is not strictly positive which "
                    "is necessary for Poisson regression."
                )

        self.n_outputs_ = np.unique(sample_weight).astype(int).size + 1
        self.max_outputs_ = self.n_outputs_
        y, expanded_class_weight = self._validate_y_class_weight(y)

        if getattr(y, "dtype", None) != DOUBLE or not y.flags.contiguous:
            y = np.ascontiguousarray(y, dtype=DOUBLE)

        if expanded_class_weight is not None:
            if sample_weight is not None:
                sample_weight = sample_weight * expanded_class_weight
            else:
                sample_weight = expanded_class_weight

        if not self.bootstrap and self.max_samples is not None:
            raise ValueError(
                "`max_sample` cannot be set if `bootstrap=False`. "
                "Either switch to `bootstrap=True` or set "
                "`max_sample=None`."
            )
        elif self.bootstrap:
            n_samples_bootstrap = _get_n_samples_bootstrap(
                n_samples=X.shape[0], max_samples=self.max_samples
            )
        else:
            n_samples_bootstrap = None

        # Check parameters
        self._validate_estimator()
        # TODO: Remove in v1.2
        if isinstance(self, (RandomForestRegressor, ExtraTreesRegressor)):
            if self.criterion == "mse":
                warn(
                    "Criterion 'mse' was deprecated in v1.0 and will be "
                    "removed in version 1.2. Use `criterion='squared_error'` "
                    "which is equivalent.",
                    FutureWarning,
                )
            elif self.criterion == "mae":
                warn(
                    "Criterion 'mae' was deprecated in v1.0 and will be "
                    "removed in version 1.2. Use `criterion='absolute_error'` "
                    "which is equivalent.",
                    FutureWarning,
                )

        if not self.bootstrap and self.oob_score:
            raise ValueError("Out of bag estimation only available if bootstrap=True")

        random_state = check_random_state(self.random_state)

        if not self.warm_start or not hasattr(self, "estimators_"):
            # Free allocated memory, if any
            self.estimators_ = []

        n_more_estimators = self.n_estimators - len(self.estimators_)

        if n_more_estimators < 0:
            raise ValueError(
                "n_estimators=%d must be larger or equal to "
                "len(estimators_)=%d when warm_start==True"
                % (self.n_estimators, len(self.estimators_))
            )

        elif n_more_estimators == 0:
            warn(
                "Warm-start fitting without increasing n_estimators does not "
                "fit new trees."
            )
        else:
            if self.warm_start and len(self.estimators_) > 0:
                # We draw from the random state to get the random state we
                # would have got if we hadn't used a warm_start.
                random_state.randint(MAX_INT, size=len(self.estimators_))

            trees = [
                self._make_estimator(append=False, random_state=random_state)
                for i in range(n_more_estimators)
            ]

            trees = Parallel(
                n_jobs=self.n_jobs,
                verbose=self.verbose,
                **_joblib_parallel_args(prefer="threads"),
            )(
                delayed(_parallel_build_trees)(
                    t,
                    self,
                    X,
                    y,
                    sample_weight,
                    i,
                    len(trees),
                    verbose=self.verbose,
                    class_weight=self.class_weight,
                    n_samples_bootstrap=n_samples_bootstrap,
                )
                for i, t in enumerate(trees)
            )

            self.estimators_.extend(trees)

        if self.oob_score:
            y_type = type_of_target(y)
            if y_type in ("multiclass-multioutput", "unknown"):
                raise ValueError(
                    "The type of target cannot be used to compute OOB "
                    f"estimates. Got {y_type} while only the following are "
                    "supported: continuous, continuous-multioutput, binary, "
                    "multiclass, multilabel-indicator."
                )
            self._set_oob_score_and_attributes(X, y)

        if hasattr(self, "classes_") and self.n_outputs_ == 1:
            self.n_classes_ = self.n_classes_[0]
            self.classes_ = self.classes_[0]

        return self

    def fit(self, X: np.ndarray, treatment: np.ndarray, y: np.ndarray):
        """
        Fit Causal RandomForest
        Args:
            X: (np.ndarray), feature matrix
            treatment: (np.ndarray), treatment vector
            y: (np.ndarray), outcome vector
        Returns:
             self
        """
        X, y, w = self.base_estimator._prepare_data(X=X, y=y, treatment=treatment)
        return self._fit(X=X, y=y, sample_weight=w)

    def predict(self, X: np.ndarray, with_outcomes: bool = False) -> np.ndarray:
        """Predict individual treatment effects

        Args:
            X (np.matrix): a feature matrix
            with_outcomes (bool), default=False,
                                  include outcomes Y_hat(X|T=0), Y_hat(X|T=1) along with individual treatment effect
        Returns:
           (np.matrix): individual treatment effect (ITE), dim=nx1
                        or ITE with outcomes [Y_hat(X|T=0), Y_hat(X|T=1), ITE], dim=nx3
        """
        if with_outcomes:
            self.n_outputs_ = self.max_outputs_
            for estimator in self.estimators_:
                estimator._with_outcomes = True
        else:
            self.n_outputs_ = 1
        y_pred = super().predict(X)
        return y_pred

    def calculate_error(
        self,
        X_train: np.ndarray,
        X_test: np.ndarray,
        inbag: np.ndarray = None,
        calibrate: bool = True,
        memory_constrained: bool = False,
        memory_limit: int = None,
    ) -> np.ndarray:
        """
        Calculate error bars from scikit-learn RandomForest estimators
        Source:
        https://github.com/scikit-learn-contrib/forest-confidence-interval

        Args:
            X_train: (np.ndarray), training subsample of feature matrix, (n_train_sample, n_features)
            X_test: (np.ndarray), test subsample of feature matrix, (n_train_sample, n_features)
            inbag: (ndarray, optional),
                    The inbag matrix that fit the data. If set to `None` (default) it
                    will be inferred from the forest. However, this only works for trees
                    for which bootstrapping was set to `True`. That is, if sampling was
                    done with replacement. Otherwise, users need to provide their own
                    inbag matrix.
            calibrate: (boolean, optional)
                    Whether to apply calibration to mitigate Monte Carlo noise.
                    Some variance estimates may be negative due to Monte Carlo effects if
                    the number of trees in the forest is too small. To use calibration,
                    Default: True
            memory_constrained: (boolean, optional)
                    Whether or not there is a restriction on memory. If False, it is
                    assumed that a ndarray of shape (n_train_sample,n_test_sample) fits
                    in main memory. Setting to True can actually provide a speedup if
                    memory_limit is tuned to the optimal range.
            memory_limit: (int, optional)
                    An upper bound for how much memory the intermediate matrices will take
                    up in Megabytes. This must be provided if memory_constrained=True.

        Returns:
            (np.ndarray), An array with the unbiased sampling variance for a RandomForest object.
        """

        var = fci.random_forest_error(
            self,
            X_train,
            X_test,
            inbag=inbag,
            calibrate=calibrate,
            memory_constrained=memory_constrained,
            memory_limit=memory_limit,
        )
        return var<|MERGE_RESOLUTION|>--- conflicted
+++ resolved
@@ -141,11 +141,7 @@
         """
         super().__init__(
             base_estimator=CausalTreeRegressor(
-<<<<<<< HEAD
-                control_name=control_name, criterion=criterion, groups_cnt=groups_cnt,
-=======
                 control_name=control_name, criterion=criterion, groups_cnt=groups_cnt
->>>>>>> a2c8baf8
             ),
             n_estimators=n_estimators,
             estimator_params=(
