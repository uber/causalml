# cython: cdivision=True
# cython: boundscheck=False
# cython: wraparound=False
# cython: language_level=3
"""
Forest of trees-based ensemble methods for Uplift modeling on Classification
Problem. Those methods include random forests and extremely randomized trees.

The module structure is the following:
- The ``UpliftRandomForestClassifier`` base class implements different
  variants of uplift models based on random forest, with 'fit' and 'predict'
  method.
- The ``UpliftTreeClassifier`` base class implements the uplift trees (without
  Bootstrapping for random forest), this class is called within
  ``UpliftRandomForestClassifier`` for constructing random forest.
"""

# Authors: Zhenyu Zhao <zhenyuz@uber.com>
#          Totte Harinen <totte@uber.com>

import multiprocessing as mp
from collections import defaultdict

import logging
import cython
import numpy as np
import pandas as pd
import scipy.stats as stats
import sklearn
from joblib import Parallel, delayed
from packaging import version
from sklearn.model_selection import train_test_split
from sklearn.utils import check_X_y, check_array, check_random_state

if version.parse(sklearn.__version__) >= version.parse('0.22.0'):
    from sklearn.utils._testing import ignore_warnings
else:
    from sklearn.utils.testing import ignore_warnings


MAX_INT = np.iinfo(np.int32).max

logger = logging.getLogger("causalml")

cdef extern from "math.h":
    double log(double x) nogil


@cython.cfunc
def kl_divergence(pk: cython.float, qk: cython.float) -> cython.float:
    '''
    Calculate KL Divergence for binary classification.

    sum(np.array(pk) * np.log(np.array(pk) / np.array(qk)))

    Args
    ----
    pk : float
        The probability of 1 in one distribution.
    qk : float
        The probability of 1 in the other distribution.

    Returns
    -------
    S : float
        The KL divergence.
    '''

    eps: cython.float = 1e-6
    S: cython.float

    if qk == 0.:
        return 0.

    qk = min(max(qk, eps), 1 - eps)

    if pk == 0.:
        S = -log(1 - qk)
    elif pk == 1.:
        S = -log(qk)
    else:
        S = pk * log(pk / qk) + (1 - pk) * log((1 - pk) / (1 - qk))

    return S


@cython.cfunc
def entropyH(p: cython.float, q: cython.float=-1.) -> cython.float:
    '''
    Entropy

    Entropy calculation for normalization.

    Args
    ----
    p : float
        The probability used in the entropy calculation.

    q : float, optional, (default = -1.)
        The second probability used in the entropy calculation.

    Returns
    -------
    entropy : float
    '''

    if q == -1. and p > 0.:
        return -p * log(p)
    elif q > 0.:
        return -p * log(q)
    else:
        return 0.


class DecisionTree:
    """ Tree Node Class

    Tree node class to contain all the statistics of the tree node.

    Parameters
    ----------
    classes_ : list of str
        A list of the control and treatment group names.

    col : int, optional (default = -1)
        The column index for splitting the tree node to children nodes.

    value : float, optional (default = None)
        The value of the feature column to split the tree node to children nodes.

    trueBranch : object of DecisionTree
        The true branch tree node (feature > value).

    falseBranch : object of DecisionTree
        The false branch tree node (feature > value).

    results : list of float
        The classification probability P(Y=1|T) for each of the control and treatment groups
        in the tree node.

    summary : list of list
        Summary statistics of the tree nodes, including impurity, sample size, uplift score, etc.

    maxDiffTreatment : int
        The treatment index generating the maximum difference between the treatment and control groups.

    maxDiffSign : float
        The sign of the maximum difference (1. or -1.).

    nodeSummary : list of list
        Summary statistics of the tree nodes [P(Y=1|T), N(T)], where y_mean stands for the target metric mean
        and n is the sample size.

    backupResults : list of float
        The positive probabilities in each of the control and treatment groups in the parent node. The parent node
        information is served as a backup for the children node, in case no valid statistics can be calculated from the
        children node, the parent node information will be used in certain cases.

    bestTreatment : int
        The treatment index providing the best uplift (treatment effect).

    upliftScore : list
        The uplift score of this node: [max_Diff, p_value], where max_Diff stands for the maximum treatment effect, and
        p_value stands for the p_value of the treatment effect.

    matchScore : float
        The uplift score by filling a trained tree with validation dataset or testing dataset.

    """

    def __init__(self, classes_, col=-1, value=None, trueBranch=None, falseBranch=None, results=None, summary=None,
                  maxDiffTreatment=None, maxDiffSign=1., nodeSummary=None, backupResults=None, bestTreatment=None,
                  upliftScore=None, matchScore=None):
        self.classes_ = classes_
        self.col = col
        self.value = value
        self.trueBranch = trueBranch
        self.falseBranch = falseBranch
        self.results = results  # None for nodes, not None for leaves
        self.summary = summary
        # the treatment with max( |p(y|treatment) - p(y|control)| )
        self.maxDiffTreatment = maxDiffTreatment
        # the sign for p(y|maxDiffTreatment) - p(y|control)
        self.maxDiffSign = maxDiffSign
        self.nodeSummary = nodeSummary
        self.backupResults = backupResults
        self.bestTreatment = bestTreatment
        self.upliftScore = upliftScore
        # match actual treatment for validation and testing
        self.matchScore = matchScore


# Uplift Tree Classifier
class UpliftTreeClassifier:
    """ Uplift Tree Classifier for Classification Task.

    A uplift tree classifier estimates the individual treatment effect by modifying the loss function in the
    classification trees.

    The uplift tree classifier is used in uplift random forest to construct the trees in the forest.

    Parameters
    ----------

    evaluationFunction : string
        Choose from one of the models: 'KL', 'ED', 'Chi', 'CTS', 'DDP', 'IT', 'CIT', 'IDDP'.

    max_features: int, optional (default=None)
        The number of features to consider when looking for the best split.

    max_depth: int, optional (default=3)
        The maximum depth of the tree.

    min_samples_leaf: int, optional (default=100)
        The minimum number of samples required to be split at a leaf node.

    min_samples_treatment: int, optional (default=10)
        The minimum number of samples required of the experiment group to be split at a leaf node.

    n_reg: int, optional (default=100)
        The regularization parameter defined in Rzepakowski et al. 2012, the weight (in terms of sample size) of the
        parent node influence on the child node, only effective for 'KL', 'ED', 'Chi', 'CTS' methods.

    control_name: string
        The name of the control group (other experiment groups will be regarded as treatment groups).

    normalization: boolean, optional (default=True)
        The normalization factor defined in Rzepakowski et al. 2012, correcting for tests with large number of splits
        and imbalanced treatment and control splits.

    honesty: bool (default=False)
         True if the honest approach based on "Athey, S., & Imbens, G. (2016). Recursive partitioning for heterogeneous causal effects."
         shall be used. If 'IDDP' is used as evaluation function, this parameter is automatically set to true.

    estimation_sample_size: float (default=0.5)
         Sample size for estimating the CATE score in the leaves if honesty == True.

    random_state: int, RandomState instance or None (default=None)
        A random seed or `np.random.RandomState` to control randomness in building a tree.

    """
    def __init__(self, control_name, max_features=None, max_depth=3, min_samples_leaf=100,
<<<<<<< HEAD
                 min_samples_treatment=10, n_reg=100, early_stopping_eval_diff=0.01, evaluationFunction='KL',
                 normalization=True, random_state=None):
=======
                 min_samples_treatment=10, n_reg=100, evaluationFunction='KL',
                 normalization=True, honesty=False, estimation_sample_size=0.5, random_state=None):
>>>>>>> a8efeeb0
        self.max_depth = max_depth
        self.min_samples_leaf = min_samples_leaf
        self.min_samples_treatment = min_samples_treatment
        self.n_reg = n_reg
        self.early_stopping_eval_diff = early_stopping_eval_diff
        self.max_features = max_features

        assert evaluationFunction in ['KL', 'ED', 'Chi', 'CTS', 'DDP', 'IT', 'CIT', 'IDDP'], \
            f"evaluationFunction should be either 'KL', 'ED', 'Chi', 'CTS', 'DDP', 'IT', 'CIT', or 'IDDP' but {evaluationFunction} is passed"

        if evaluationFunction == 'KL':
            self.evaluationFunction = self.evaluate_KL
        elif evaluationFunction == 'ED':
            self.evaluationFunction = self.evaluate_ED
        elif evaluationFunction == 'Chi':
            self.evaluationFunction = self.evaluate_Chi
        elif evaluationFunction == 'DDP':
            self.evaluationFunction = self.evaluate_DDP
        elif evaluationFunction == 'IT':
            self.evaluationFunction = self.evaluate_IT
        elif evaluationFunction == 'CIT':
            self.evaluationFunction = self.evaluate_CIT
        elif evaluationFunction == 'IDDP':
            self.evaluationFunction = self.evaluate_IDDP
        elif evaluationFunction == 'CTS':
            self.evaluationFunction = self.evaluate_CTS
        self.fitted_uplift_tree = None

        assert control_name is not None and isinstance(control_name, str), \
            f"control_group should be string but {control_name} is passed"
        self.control_name = control_name
        self.classes_ = [self.control_name]
        self.n_class = 1
        self.normalization = normalization
        self.honesty = honesty
        self.estimation_sample_size = estimation_sample_size
        self.random_state = random_state
        if evaluationFunction == 'IDDP' and self.honesty is False:
            self.honesty = True


    def fit(self, X, treatment, y, X_val=None, treatment_val=None, y_val=None):
        """ Fit the uplift model.

        Args
        ----
        X : ndarray, shape = [num_samples, num_features]
            An ndarray of the covariates used to train the uplift model.

        treatment : array-like, shape = [num_samples]
            An array containing the treatment group for each unit.

        y : array-like, shape = [num_samples]
            An array containing the outcome of interest for each unit.

        Returns
        -------
        self : object
        """

        self.random_state_ = check_random_state(self.random_state)

        X, y = check_X_y(X, y)
        treatment = np.asarray(treatment)
        assert len(y) == len(treatment), 'Data length must be equal for X, treatment, and y.'
        if X_val is not None:
            X_val, y_val = check_X_y(X_val, y_val)
            treatment_val = np.asarray(treatment_val)
            assert len(y_val) == len(treatment_val), 'Data length must be equal for X_val, treatment_val, and y_val.'
        
        # Get treatment group keys. self.classes_[0] is reserved for the control group.
        treatment_groups = sorted([x for x in list(set(treatment)) if x != self.control_name])
        self.classes_ = [self.control_name]
        treatment_idx = np.zeros_like(treatment, dtype=int)
        treatment_val_idx = np.zeros_like(treatment_val, dtype=int)
        for i, tr in enumerate(treatment_groups, 1):
            self.classes_.append(tr)
            treatment_idx[treatment == tr] = i
            treatment_val_idx[treatment_val == tr] = i
        self.n_class = len(self.classes_)

        self.feature_imp_dict = defaultdict(float)

        if (self.n_class > 2) and (self.evaluationFunction in [self.evaluate_DDP, self.evaluate_IDDP, self.evaluate_IT, self.evaluate_CIT]):
            raise ValueError("The DDP, IDDP, IT, and CIT approach can only cope with two class problems, that is two different treatment "
                             "options (e.g., control vs treatment). Please select another approach or only use a "
                             "dataset which employs two treatment options.")

        if self.honesty:
            try:
                X, X_est, treatment_idx, treatment_idx_est, y, y_est = train_test_split(X, treatment_idx, y, stratify=[treatment_idx, y], test_size=self.estimation_sample_size,
                                                                                        shuffle=True, random_state=self.random_state)
            except ValueError:
                logger.warning(f"Stratified sampling failed. Falling back to random sampling.")
                X, X_est, treatment_idx, treatment_idx_est, y, y_est = train_test_split(X, treatment_idx, y, test_size=self.estimation_sample_size, shuffle=True,
                                                                                        random_state=self.random_state)

        self.fitted_uplift_tree = self.growDecisionTreeFrom(
            X, treatment_idx, y, X_val, treatment_val_idx, y_val,
            max_depth=self.max_depth, min_samples_leaf=self.min_samples_leaf,
            depth=1, min_samples_treatment=self.min_samples_treatment,
            n_reg=self.n_reg, parentNodeSummary=None
        )

        if self.honesty:
            self.honestApproach(X_est, treatment_idx_est, y_est)

        self.feature_importances_ = np.zeros(X.shape[1])
        for col, imp in self.feature_imp_dict.items():
            self.feature_importances_[col] = imp
        self.feature_importances_ /= self.feature_importances_.sum()  # normalize to add to 1

    # Prune Trees
    def prune(self, X, treatment, y, minGain=0.0001, rule='maxAbsDiff'):
        """ Prune the uplift model.
        Args
        ----
        X : ndarray, shape = [num_samples, num_features]
            An ndarray of the covariates used to train the uplift model.
        treatment : array-like, shape = [num_samples]
            An array containing the treatment group for each unit.
        y : array-like, shape = [num_samples]
            An array containing the outcome of interest for each unit.
        minGain : float, optional (default = 0.0001)
            The minimum gain required to make a tree node split. The children
            tree branches are trimmed if the actual split gain is less than
            the minimum gain.
        rule : string, optional (default = 'maxAbsDiff')
            The prune rules. Supported values are 'maxAbsDiff' for optimizing
            the maximum absolute difference, and 'bestUplift' for optimizing
            the node-size weighted treatment effect.
        Returns
        -------
        self : object
        """

        X, y = check_X_y(X, y)
        treatment = np.asarray(treatment)
        assert len(y) == len(treatment), 'Data length must be equal for X, treatment, and y.'

        # Get treatment group keys. self.classes_[0] is reserved for the control group.
        treatment_idx = np.zeros_like(treatment)
        for i, tr in enumerate(self.classes_[1:], 1):
            treatment_idx[treatment == tr] = i

        self.pruneTree(X, treatment_idx, y,
                       tree=self.fitted_uplift_tree,
                       rule=rule,
                       minGain=minGain,
                       n_reg=self.n_reg,
                       parentNodeSummary=None)
        return self

    def honestApproach(self, X_est, T_est, Y_est):
        """ Apply the honest approach based on "Athey, S., & Imbens, G. (2016). Recursive partitioning for heterogeneous causal effects."
        Args
        ----
        X_est : ndarray, shape = [num_samples, num_features]
            An ndarray of the covariates used to calculate the unbiased estimates in the leafs of the decision tree.
        T_est : array-like, shape = [num_samples]
            An array containing the treatment group for each unit.
        Y_est : array-like, shape = [num_samples]
            An array containing the outcome of interest for each unit.
        """

        self.modifyEstimation(X_est, T_est, Y_est, self.fitted_uplift_tree)

    def modifyEstimation(self, X_est, t_est, y_est, tree):
        """ Modifies the leafs of the current decision tree to only contain unbiased estimates.
        Applies the honest approach based on "Athey, S., & Imbens, G. (2016). Recursive partitioning for heterogeneous causal effects."
        Args
        ----
        X_est : ndarray, shape = [num_samples, num_features]
           An ndarray of the covariates used to calculate the unbiased estimates in the leafs of the decision tree.
        T_est : array-like, shape = [num_samples]
           An array containing the treatment group for each unit.
        Y_est : array-like, shape = [num_samples]
           An array containing the outcome of interest for each unit.
        tree : object
            object of DecisionTree class - the current decision tree that shall be modified
        """

        # Divide sets for child nodes
        if tree.trueBranch or tree.falseBranch:
            X_l, X_r, w_l, w_r, y_l, y_r = self.divideSet(X_est, t_est, y_est, tree.col, tree.value)

            # recursive call for each branch
            if tree.trueBranch is not None:
                self.modifyEstimation(X_l, w_l, y_l, tree.trueBranch)
            if tree.falseBranch is not None:
                self.modifyEstimation(X_r, w_r, y_r, tree.falseBranch)

        # classProb
        if tree.results is not None:
            tree.results = self.uplift_classification_results(t_est, y_est)

    def pruneTree(self, X, treatment_idx, y, tree, rule='maxAbsDiff', minGain=0.,
                  n_reg=0,
                  parentNodeSummary=None):
        """Prune one single tree node in the uplift model.
        Args
        ----
        X : ndarray, shape = [num_samples, num_features]
            An ndarray of the covariates used to train the uplift model.
        treatment_idx : array-like, shape = [num_samples]
            An array containing the treatment group index for each unit.
        y : array-like, shape = [num_samples]
            An array containing the outcome of interest for each unit.
        rule : string, optional (default = 'maxAbsDiff')
            The prune rules. Supported values are 'maxAbsDiff' for optimizing the maximum absolute difference, and
            'bestUplift' for optimizing the node-size weighted treatment effect.
        minGain : float, optional (default = 0.)
            The minimum gain required to make a tree node split. The children tree branches are trimmed if the actual
            split gain is less than the minimum gain.
        n_reg: int, optional (default=0)
            The regularization parameter defined in Rzepakowski et al. 2012, the weight (in terms of sample size) of the
            parent node influence on the child node, only effective for 'KL', 'ED', 'Chi', 'CTS' methods.
        parentNodeSummary : list of list, optional (default = None)
            Node summary statistics, [P(Y=1|T), N(T)] of the parent tree node.
        Returns
        -------
        self : object
        """
        # Current Node Summary for Validation Data Set
        currentNodeSummary = self.tree_node_summary(
            treatment_idx, y, min_samples_treatment=self.min_samples_treatment,
            n_reg=n_reg, parentNodeSummary=parentNodeSummary
        )
        tree.nodeSummary = currentNodeSummary
        # Divide sets for child nodes
        if (tree.trueBranch is None) or (tree.falseBranch is None):
            X_l, X_r, w_l, w_r, y_l, y_r = self.divideSet(X, treatment_idx, y, tree.col, tree.value)

            # recursive call for each branch
            if tree.trueBranch.results is None:
                self.pruneTree(X_l, w_l, y_l, tree.trueBranch, rule, minGain,
                               n_reg,
                               parentNodeSummary=currentNodeSummary)
            if tree.falseBranch.results is None:
                self.pruneTree(X_r, w_r, y_r, tree.falseBranch, rule, minGain,
                               n_reg,
                               parentNodeSummary=currentNodeSummary)

        # merge leaves (potentially)
        if (tree.trueBranch.results is not None and
            tree.falseBranch.results is not None):
            if rule == 'maxAbsDiff':
                # Current D
                if (tree.maxDiffTreatment in currentNodeSummary and
                    self.control_name in currentNodeSummary):
                    currentScoreD = tree.maxDiffSign * (currentNodeSummary[tree.maxDiffTreatment][0]
                                                        - currentNodeSummary[self.control_name][0])
                else:
                    currentScoreD = 0

                # trueBranch D
                trueNodeSummary = self.tree_node_summary(
                    w_l, y_l, min_samples_treatment=self.min_samples_treatment,
                    n_reg=n_reg, parentNodeSummary=currentNodeSummary
                )
                if (tree.trueBranch.maxDiffTreatment in trueNodeSummary and
                    self.control_name in trueNodeSummary):
                    trueScoreD = tree.trueBranch.maxDiffSign * (trueNodeSummary[tree.trueBranch.maxDiffTreatment][0]
                                                                - trueNodeSummary[self.control_name][0])
                    trueScoreD = (
                        trueScoreD
                        * (trueNodeSummary[tree.trueBranch.maxDiffTreatment][1]
                         + trueNodeSummary[self.control_name][1])
                        / (currentNodeSummary[tree.trueBranch.maxDiffTreatment][1]
                           + currentNodeSummary[self.control_name][1])
                    )
                else:
                    trueScoreD = 0

                # falseBranch D
                falseNodeSummary = self.tree_node_summary(
                    w_r, y_r, min_samples_treatment=self.min_samples_treatment,
                    n_reg=n_reg, parentNodeSummary=currentNodeSummary
                )
                if (tree.falseBranch.maxDiffTreatment in falseNodeSummary and
                    self.control_name in falseNodeSummary):
                    falseScoreD = (
                        tree.falseBranch.maxDiffSign *
                        (falseNodeSummary[tree.falseBranch.maxDiffTreatment][0]
                         - falseNodeSummary[self.control_name][0])
                    )

                    falseScoreD = (
                        falseScoreD *
                        (falseNodeSummary[tree.falseBranch.maxDiffTreatment][1]
                         + falseNodeSummary[self.control_name][1])
                        / (currentNodeSummary[tree.falseBranch.maxDiffTreatment][1]
                           + currentNodeSummary[self.control_name][1])
                    )
                else:
                    falseScoreD = 0

                if ((trueScoreD + falseScoreD) - currentScoreD <= minGain or
                    (trueScoreD + falseScoreD < 0.)):
                    tree.trueBranch, tree.falseBranch = None, None
                    tree.results = tree.backupResults

            elif rule == 'bestUplift':
                # Current D
                if (tree.bestTreatment in currentNodeSummary and
                    self.control_name in currentNodeSummary):
                    currentScoreD = (
                        currentNodeSummary[tree.bestTreatment][0]
                        - currentNodeSummary[self.control_name][0]
                    )
                else:
                    currentScoreD = 0

                # trueBranch D
                trueNodeSummary = self.tree_node_summary(
                    w_l, y_l, min_samples_treatment=self.min_samples_treatment,
                    n_reg=n_reg, parentNodeSummary=currentNodeSummary
                )
                if (tree.trueBranch.bestTreatment in trueNodeSummary and
                    self.control_name in trueNodeSummary):
                    trueScoreD = (
                        trueNodeSummary[tree.trueBranch.bestTreatment][0]
                        - trueNodeSummary[self.control_name][0]
                    )
                else:
                    trueScoreD = 0

                # falseBranch D
                falseNodeSummary = self.tree_node_summary(
                    w_r, y_r, min_samples_treatment=self.min_samples_treatment,
                    n_reg=n_reg, parentNodeSummary=currentNodeSummary
                )
                if (tree.falseBranch.bestTreatment in falseNodeSummary and
                    self.control_name in falseNodeSummary):
                    falseScoreD = (
                        falseNodeSummary[tree.falseBranch.bestTreatment][0]
                        - falseNodeSummary[self.control_name][0]
                    )
                else:
                    falseScoreD = 0
                gain = ((1. * len(y_l) / len(y) * trueScoreD
                         + 1. * len(y_r) / len(y) * falseScoreD)
                        - currentScoreD)
                if gain <= minGain or (trueScoreD + falseScoreD < 0.):
                    tree.trueBranch, tree.falseBranch = None, None
                    tree.results = tree.backupResults
        return self

    def fill(self, X, treatment, y):
        """ Fill the data into an existing tree.
        This is a higher-level function to transform the original data inputs
        into lower level data inputs (list of list and tree).

        Args
        ----
        X : ndarray, shape = [num_samples, num_features]
            An ndarray of the covariates used to train the uplift model.
        treatment : array-like, shape = [num_samples]
            An array containing the treatment group for each unit.
        y : array-like, shape = [num_samples]
            An array containing the outcome of interest for each unit.

        Returns
        -------
        self : object
        """

        X, y = check_X_y(X, y)
        treatment = np.asarray(treatment)
        assert len(y) == len(treatment), 'Data length must be equal for X, treatment, and y.'

        # Get treatment group keys. self.classes_[0] is reserved for the control group.
        treatment_idx = np.zeros_like(treatment)
        for i, tr in enumerate(self.classes_[1:], 1):
            treatment_idx[treatment == tr] = i

        self.fillTree(X, treatment_idx, y, tree=self.fitted_uplift_tree)
        return self

    def fillTree(self, X, treatment_idx, y, tree):
        """ Fill the data into an existing tree.
        This is a lower-level function to execute on the tree filling task.

        Args
        ----
        X : ndarray, shape = [num_samples, num_features]
            An ndarray of the covariates used to train the uplift model.
        treatment_idx : array-like, shape = [num_samples]
            An array containing the treatment group index for each unit.
        y : array-like, shape = [num_samples]
            An array containing the outcome of interest for each unit.
        tree : object
            object of DecisionTree class

        Returns
        -------
        self : object
        """
        # Current Node Summary for Validation Data Set
        currentNodeSummary = self.tree_node_summary(treatment_idx, y,
                                                    min_samples_treatment=0,
                                                    n_reg=0,
                                                    parentNodeSummary=None)
        tree.nodeSummary = currentNodeSummary

        # Divide sets for child nodes
        if tree.trueBranch or tree.falseBranch:
            X_l, X_r, w_l, w_r, y_l, y_r = self.divideSet(X, treatment_idx, y, tree.col, tree.value)

            # recursive call for each branch
            if tree.trueBranch is not None:
                self.fillTree(X_l, w_l, y_l, tree.trueBranch)
            if tree.falseBranch is not None:
                self.fillTree(X_r, w_r, y_r, tree.falseBranch)

        # Update Information

        # matchScore
        matchScore = (currentNodeSummary[tree.bestTreatment][0] - currentNodeSummary[0][0])
        tree.matchScore = round(matchScore, 4)
        tree.summary['matchScore'] = round(matchScore, 4)

        # Samples, Group_size
        tree.summary['samples'] = len(y)
        tree.summary['group_size'] = ''
        for treatment_group, summary in zip(self.classes_, currentNodeSummary):
            tree.summary['group_size'] += ' ' + treatment_group + ': ' + str(summary[1])
        # classProb
        if tree.results is not None:
            tree.results = self.uplift_classification_results(treatment_idx, y)
        return self

    def predict(self, X):
        '''
        Returns the recommended treatment group and predicted optimal
        probability conditional on using the recommended treatment group.

        Args
        ----
        X : ndarray, shape = [num_samples, num_features]
            An ndarray of the covariates used to train the uplift model.

        Returns
        -------
        pred: ndarray, shape = [num_samples, num_treatments]
            An ndarray of predicted treatment effects across treatments.
        '''

        X = check_array(X)

        pred_nodes = []
        for i_row in range(len(X)):
            pred_leaf, _ = self.classify(X[i_row], self.fitted_uplift_tree, dataMissing=False)
            pred_nodes.append(pred_leaf)
        return np.array(pred_nodes)

    @staticmethod
    def divideSet(X, treatment_idx, y, column, value):
        '''
        Tree node split.

        Args
        ----
        X : ndarray, shape = [num_samples, num_features]
            An ndarray of the covariates used to train the uplift model.
        treatment_idx : array-like, shape = [num_samples]
            An array containing the treatment group index for each unit.
        y : array-like, shape = [num_samples]
            An array containing the outcome of interest for each unit.
        column : int
                The column used to split the data.
        value : float or int
                The value in the column for splitting the data.

        Returns
        -------
        (X_l, X_r, treatment_l, treatment_r, y_l, y_r) : list of ndarray
                The covariates, treatments and outcomes of left node and the right node.
        '''
        # for int and float values
        if np.issubdtype(value.dtype, np.number):
            filt = X[:, column] >= value
        else:  # for strings
            filt = X[:, column] == value

        return X[filt], X[~filt], treatment_idx[filt], treatment_idx[~filt], y[filt], y[~filt]

    def group_uniqueCounts(self, treatment_idx, y):
        '''
        Count sample size by experiment group.

        Args
        ----
        treatment_idx : array-like, shape = [num_samples]
            An array containing the treatment group index for each unit.
        y : array-like, shape = [num_samples]
            An array containing the outcome of interest for each unit.

        Returns
        -------
        results : list of list
            The negative and positive outcome sample sizes for each of the control and treatment groups.
        '''
        results = []
        for i in range(self.n_class):
            filt = treatment_idx == i
            n_pos = y[filt].sum()

            # [N(Y = 0, T = 1), N(Y = 1, T = 1)]
            results.append([filt.sum() - n_pos, n_pos])

        return results

    @staticmethod
    def evaluate_KL(nodeSummary):
        '''
        Calculate KL Divergence as split evaluation criterion for a given node.

        Args
        ----
        nodeSummary : list of list
            The tree node summary statistics, [P(Y=1|T), N(T)], produced by tree_node_summary()
            method.

        Returns
        -------
        d_res : KL Divergence
        '''
        p_c = nodeSummary[0][0]
        d_res = 0.
        for treatment_group in nodeSummary[1:]:
            d_res += kl_divergence(treatment_group[0], p_c)
        return d_res

    @staticmethod
    def evaluate_ED(nodeSummary):
        '''
        Calculate Euclidean Distance as split evaluation criterion for a given node.

        Args
        ----
        nodeSummary : dictionary
            The tree node summary statistics, produced by tree_node_summary()
            method.

        Returns
        -------
        d_res : Euclidean Distance
        '''
        pc = nodeSummary[0][0]
        d_res = 0
        for treatment_group in nodeSummary[1:]:
            d_res += 2*(treatment_group[0] - pc)**2
        return d_res

    @staticmethod
    def evaluate_Chi(nodeSummary):
        '''
        Calculate Chi-Square statistic as split evaluation criterion for a given node.

        Args
        ----
        nodeSummary : dictionary
            The tree node summary statistics, produced by tree_node_summary() method.

        Returns
        -------
        d_res : Chi-Square
        '''
        pc = nodeSummary[0][0]
        d_res = 0
        for treatment_group in nodeSummary[1:]:
            d_res += ((treatment_group[0] - pc) ** 2 / max(0.1 ** 6, pc)
                      + (treatment_group[0] - pc) ** 2 / max(0.1 ** 6, 1 - pc))
        return d_res

    @staticmethod
    def evaluate_DDP(nodeSummary):
        '''
        Calculate Delta P as split evaluation criterion for a given node.

        Args
        ----
        nodeSummary : list of list
            The tree node summary statistics, [P(Y=1|T), N(T)], produced by tree_node_summary() method.

        Returns
        -------
        d_res : Delta P
        '''
        pc = nodeSummary[0][0]
        d_res = 0
        for treatment_group in nodeSummary[1:]:
            d_res += treatment_group[0] - pc
        return d_res

    @staticmethod
    def evaluate_IT(leftNodeSummary, rightNodeSummary, w_l, w_r):
        '''
        Calculate Squared T-Statistic as split evaluation criterion for a given node

        Args
        ----
        leftNodeSummary : list of list
            The left node summary statistics.
        rightNodeSummary : list of list
            The right node summary statistics.
        w_l: array-like, shape = [num_samples]
            An array containing the treatment for each unit in the left node
        w_r: array-like, shape = [num_samples]
            An array containing the treatment for each unit in the right node

        Returns
        -------
        g_s : Squared T-Statistic
        '''
        g_s = 0

        ## Control Group
        # Sample mean in left & right child node
        y_l_0 = leftNodeSummary[0][0]
        y_r_0 = rightNodeSummary[0][0]
        # Sample size left & right child node
        n_3 = leftNodeSummary[0][1]
        n_4 = rightNodeSummary[0][1]
        # Sample variance in left & right child node (p*(p-1) for bernoulli)
        s_3 = y_l_0*(1-y_l_0)
        s_4 = y_r_0*(1-y_r_0)

        for treatment_left, treatment_right in zip(leftNodeSummary[1:], rightNodeSummary[1:]):
            ## Treatment Group
            # Sample mean in left & right child node
            y_l_1 = treatment_left[0]
            y_r_1 = treatment_right[0]
            # Sample size left & right child node
            n_1 = treatment_left[1]
            n_2 = treatment_right[1]
            # Sample variance in left & right child node
            s_1 = y_l_1*(1-y_l_1)
            s_2 = y_r_1*(1-y_r_1)

            sum_n = np.sum([n_1 - 1, n_2 - 1, n_3 - 1, n_4 - 1])
            w_1 = (n_1 - 1) / sum_n
            w_2 = (n_2 - 1) / sum_n
            w_3 = (n_3 - 1) / sum_n
            w_4 = (n_4 - 1) / sum_n

            # Pooled estimator of the constant variance
            sigma = np.sqrt(np.sum([w_1 * s_1, w_2 * s_2, w_3 * s_3, w_4 * s_4]))

            # Squared t-statistic
            g_s = np.power(((y_l_1 - y_l_0) - (y_r_1 - y_r_0)) / (sigma * np.sqrt(np.sum([1 / n_1, 1 / n_2, 1 / n_3, 1 / n_4]))), 2)

        return g_s

    @staticmethod
    def evaluate_CIT(currentNodeSummary, leftNodeSummary, rightNodeSummary, y_l, y_r, w_l, w_r, y, w):
        '''
        Calculate likelihood ratio test statistic as split evaluation criterion for a given node
        Args
        ----
        currentNodeSummary: list of lists
            The parent node summary statistics
        leftNodeSummary : list of lists
            The left node summary statistics.
        rightNodeSummary : list of lists
            The right node summary statistics.
        y_l: array-like, shape = [num_samples]
            An array containing the outcome of interest for each unit in the left node
        y_r: array-like, shape = [num_samples]
            An array containing the outcome of interest for each unit in the right node
        w_l: array-like, shape = [num_samples]
            An array containing the treatment for each unit in the left node
        w_r: array-like, shape = [num_samples]
            An array containing the treatment for each unit in the right node
        y: array-like, shape = [num_samples]
            An array containing the outcome of interest for each unit
        w: array-like, shape = [num_samples]
            An array containing the treatment for each unit
        Returns
        -------
        lrt : Likelihood ratio test statistic
        '''
        lrt = 0

        # Control sample size left & right child node
        n_l_t_0 = leftNodeSummary[0][1]
        n_r_t_0 = rightNodeSummary[0][1]

        for treatment_left, treatment_right in zip(leftNodeSummary[1:], rightNodeSummary[1:]):
            # Treatment sample size left & right child node
            n_l_t_1 = treatment_left[1]
            n_r_t_1 = treatment_right[1]

            # Total size of left & right node
            n_l_t = n_l_t_1 + n_l_t_0
            n_r_t = n_r_t_1 + n_r_t_0

            # Total size of parent node
            n_t = n_l_t + n_r_t

            # Total treatment & control size in parent node
            n_t_1 = n_l_t_1 + n_r_t_1
            n_t_0 = n_l_t_0 + n_r_t_0

            # Standard squared error of left child node
            sse_tau_l = np.sum(np.power(y_l[w_l == 1] - treatment_left[0], 2)) + np.sum(
                np.power(y_l[w_l == 0] - treatment_left[0], 2))

            # Standard squared error of right child node
            sse_tau_r = np.sum(np.power(y_r[w_r == 1] - treatment_right[0], 2)) + np.sum(
                np.power(y_r[w_r == 0] - treatment_right[0], 2))

            # Standard squared error of parent child node
            sse_tau = np.sum(np.power(y[w == 1] - currentNodeSummary[1][0], 2)) + np.sum(
                np.power(y[w == 0] - currentNodeSummary[0][0], 2))

            # Maximized log-likelihood function
            i_tau_l = - (n_l_t / 2) * np.log(n_l_t * sse_tau_l) + n_l_t_1 * np.log(n_l_t_1) + n_l_t_0 * np.log(n_l_t_0)
            i_tau_r = - (n_r_t / 2) * np.log(n_r_t * sse_tau_r) + n_r_t_1 * np.log(n_r_t_1) + n_r_t_0 * np.log(n_r_t_0)
            i_tau = - (n_t / 2) * np.log(n_t * sse_tau) + n_t_1 * np.log(n_t_1) + n_t_0 * np.log(n_t_0)

            # Likelihood ration test statistic
            lrt = 2 * (i_tau_l + i_tau_r - i_tau)

        return lrt

    @staticmethod
    def evaluate_IDDP(nodeSummary):
        '''
        Calculate Delta P as split evaluation criterion for a given node.
        Args
        ----
        nodeSummary : dictionary
            The tree node summary statistics, produced by tree_node_summary() method.
        control_name : string
            The control group name.
        Returns
        -------
        d_res : Delta P
        '''
        pc = nodeSummary[0][0]
        d_res = 0
        for treatment_group in nodeSummary[1:]:
            d_res += treatment_group[0] - pc
        return d_res

    @staticmethod
    def evaluate_CTS(nodeSummary):
        '''
        Calculate CTS (conditional treatment selection) as split evaluation criterion for a given node.

        Args
        ----
        nodeSummary : list of list
            The tree node summary statistics, [P(Y=1|T), N(T)], produced by tree_node_summary() method.

        Returns
        -------
        d_res : Chi-Square
        '''
        return -max([stat[0] for stat in nodeSummary])

    def normI(self, n_c: cython.int, n_c_left: cython.int, n_t: list, n_t_left: list, alpha: cython.float = 0.9, currentDivergence: cython.float = 0.0) -> cython.float:
        '''
        Normalization factor.

        Args
        ----
        currentNodeSummary : list of list
            The summary statistics of the current tree node, [P(Y=1|T), N(T)].

        leftNodeSummary : list of list
            The summary statistics of the left tree node, [P(Y=1|T), N(T)].

        alpha : float
            The weight used to balance different normalization parts.

        Returns
        -------
        norm_res : float
            Normalization factor.
        '''

        norm_res: cython.float = 0.
        pt_a: cython.float
        pc_a: cython.float

        pt_a = 1. * np.sum(n_t_left) / (np.sum(n_t) + 0.1)
        pc_a = 1. * n_c_left / (n_c + 0.1)

        if self.evaluationFunction == self.evaluate_IDDP:
            # Normalization Part 1
            norm_res += (entropyH(1. * np.sum(n_t) / (np.sum(n_t) + n_c), 1. * n_c / (np.sum(n_t) + n_c)) * currentDivergence)
            norm_res += (1. * np.sum(n_t) / (np.sum(n_t) + n_c) * entropyH(pt_a))

        else:
            # Normalization Part 1
            norm_res += (alpha * entropyH(1. * np.sum(n_t) / (np.sum(n_t) + n_c), 1. * n_c / (np.sum(n_t) + n_c)) * kl_divergence(pt_a, pc_a))
            # Normalization Part 2 & 3
            for i in range(len(n_t)):
                pt_a_i = 1. * n_t_left[i] / (n_t[i] + 0.1)
                norm_res += ((1 - alpha) * entropyH(1. * n_t[i] / (n_t[i] + n_c), 1. * n_c / (n_t[i] + n_c)) * kl_divergence(1. * pt_a_i, pc_a))
                norm_res += (1. * n_t[i] / (np.sum(n_t) + n_c) * entropyH(pt_a_i))
        # Normalization Part 4
        norm_res += 1. * n_c / (np.sum(n_t) + n_c) * entropyH(pc_a)

        # Normalization Part 5
        norm_res += 0.5
        return norm_res

    def tree_node_summary(self, treatment_idx, y, min_samples_treatment=10, n_reg=100, parentNodeSummary=None):
        '''
        Tree node summary statistics.

        Args
        ----
        treatment_idx : array-like, shape = [num_samples]
            An array containing the treatment group index for each unit.
        y : array-like, shape = [num_samples]
            An array containing the outcome of interest for each unit.
        min_samples_treatment: int, optional (default=10)
            The minimum number of samples required of the experiment group t be split at a leaf node.
        n_reg :  int, optional (default=10)
            The regularization parameter defined in Rzepakowski et al. 2012,
            the weight (in terms of sample size) of the parent node influence
            on the child node, only effective for 'KL', 'ED', 'Chi', 'CTS' methods.
        parentNodeSummary : list of list
            The positive probabilities and sample sizes of each of the control and treatment groups
            in the parent node.

        Returns
        -------
        nodeSummary : list of list
            The positive probabilities and sample sizes of each of the control and treatment groups
            in the current node.
        '''
        # counts: [[N(Y=0, T=0), N(Y=1, T=0)], [N(Y=0, T=1), N(Y=1, T=1)], ...]
        counts = self.group_uniqueCounts(treatment_idx, y)

        # nodeSummary: [[P(Y=1|T=0), N(T=0)], [P(Y=1|T=1), N(T=1)], ...]
        nodeSummary = []
        # Iterate the control and treatment groups
        for i, count in enumerate(counts):
            n_pos = count[1]
            n = count[0] + n_pos
            if parentNodeSummary is None:
                p = n_pos / n if n > 0 else 0.
            elif n > min_samples_treatment:
                p = (n_pos + parentNodeSummary[i][0] * n_reg) / (n + n_reg)
            else:
                p = parentNodeSummary[i][0]

            nodeSummary.append([p, n])

        return nodeSummary

    def uplift_classification_results(self, treatment_idx, y):
        '''
        Classification probability for each treatment in the tree node.

        Args
        ----
        treatment_idx : array-like, shape = [num_samples]
            An array containing the treatment group index for each unit.
        y : array-like, shape = [num_samples]
            An array containing the outcome of interest for each unit.

        Returns
        -------
        res : list of list
            The positive probabilities P(Y = 1) of each of the control and treatment groups
        '''
        # counts: [[N(Y=0, T=0), N(Y=1, T=0)], [N(Y=0, T=1), N(Y=1, T=1)], ...]
        counts = self.group_uniqueCounts(treatment_idx, y)
        res = []
        for count in counts:
            n_pos = count[1]
            n = count[0] + n_pos
            p = n_pos / n if n > 0 else 0.
            res.append(p)
        return res

    def growDecisionTreeFrom(self, X, treatment_idx, y, X_val, treatment_val_idx, y_val, early_stopping_eval_diff=0.01, max_depth=10,
                             min_samples_leaf=100, depth=1,
                             min_samples_treatment=10, n_reg=100,
                             parentNodeSummary=None):
        '''
        Train the uplift decision tree.

        Args
        ----
        X : ndarray, shape = [num_samples, num_features]
            An ndarray of the covariates used to train the uplift model.
        treatment_idx : array-like, shape = [num_samples]
            An array containing the treatment group idx for each unit.
        y : array-like, shape = [num_samples]
            An array containing the outcome of interest for each unit.
        X_val : ndarray, shape = [num_samples, num_features]
            An ndarray of the covariates used to valid the uplift model.
        treatment_val_idx : array-like, shape = [num_samples]
            An array containing the validation treatment group idx for each unit.
        y_val : array-like, shape = [num_samples]
            An array containing the validation outcome of interest for each unit.
        max_depth: int, optional (default=10)
            The maximum depth of the tree.
        min_samples_leaf: int, optional (default=100)
            The minimum number of samples required to be split at a leaf node.
        depth : int, optional (default = 1)
            The current depth.
        min_samples_treatment: int, optional (default=10)
            The minimum number of samples required of the experiment group to be split at a leaf node.
        n_reg: int, optional (default=10)
            The regularization parameter defined in Rzepakowski et al. 2012,
            the weight (in terms of sample size) of the parent node influence
            on the child node, only effective for 'KL', 'ED', 'Chi', 'CTS' methods.
        parentNodeSummary : dictionary, optional (default = None)
            Node summary statistics of the parent tree node.

        Returns
        -------
        object of DecisionTree class
        '''

        if len(X) == 0:
            return DecisionTree(classes_=self.classes_)

        # Current node summary: [P(Y=1|T), N(T)]
        currentNodeSummary = self.tree_node_summary(treatment_idx, y,
                                                    min_samples_treatment=min_samples_treatment,
                                                    n_reg=n_reg,
                                                    parentNodeSummary=parentNodeSummary)

        if self.evaluationFunction == self.evaluate_IT or self.evaluationFunction == self.evaluate_CIT:
            currentScore = 0
        else:
            currentScore = self.evaluationFunction(currentNodeSummary)

        # Prune Stats
        maxAbsDiff = 0
        maxDiff = -1.
        bestTreatment = 0       # treatment index for the control group
        suboptTreatment = 0     # treatment index for the control group
        maxDiffTreatment = 0    # treatment index for the control group
        maxDiffSign = 0
        p_c, n_c = currentNodeSummary[0]
        for i_tr in range(1, self.n_class):
            p_t, _ = currentNodeSummary[i_tr]
            # P(Y|T=t) - P(Y|T=0)
            diff = p_t - p_c
            if abs(diff) >= maxAbsDiff:
                maxDiffTreatment = i_tr
                maxDiffSign = np.sign(diff)
                maxAbsDiff = abs(diff)
            if diff >= maxDiff:
                maxDiff = diff
                suboptTreatment = i_tr
                if diff > 0:
                    bestTreatment = i_tr
        if maxDiff > 0:
            p_t = currentNodeSummary[bestTreatment][0]
            n_t = currentNodeSummary[bestTreatment][1]
        else:
            p_t = currentNodeSummary[suboptTreatment][0]
            n_t = currentNodeSummary[suboptTreatment][1]

        p_value = (1. - stats.norm.cdf(abs(p_c - p_t) / np.sqrt(p_t * (1 - p_t) / n_t + p_c * (1 - p_c) / n_c))) * 2
        upliftScore = [maxDiff, p_value]

        bestGain = 0.0
        bestGainImp = 0.0
        bestAttribute = None

        # last column is the result/target column, 2nd to the last is the treatment group
        columnCount = X.shape[1]
        if (self.max_features and self.max_features > 0 and self.max_features <= columnCount):
            max_features = self.max_features
        else:
            max_features = columnCount

        for col in list(self.random_state_.choice(a=range(columnCount), size=max_features, replace=False)):
            columnValues = X[:, col]
            # unique values
            lsUnique = np.unique(columnValues)

            if np.issubdtype(lsUnique.dtype, np.number):
                if len(lsUnique) > 10:
                    lspercentile = np.percentile(columnValues, [3, 5, 10, 20, 30, 50, 70, 80, 90, 95, 97])
                else:
                    lspercentile = np.percentile(lsUnique, [10, 50, 90])
                lsUnique = np.unique(lspercentile)

            for value in lsUnique:
                X_l, X_r, w_l, w_r, y_l, y_r = self.divideSet(X, treatment_idx, y, col, value)
    
                # check the split validity on min_samples_leaf  372
                if (len(X_l) < min_samples_leaf or len(X_r) < min_samples_leaf):
                    continue
                # summarize notes
                # Gain -- Entropy or Gini
                p = float(len(X_l)) / len(X)
                leftNodeSummary = self.tree_node_summary(w_l, y_l,
                                                         min_samples_treatment=min_samples_treatment,
                                                         n_reg=n_reg,
                                                         parentNodeSummary=currentNodeSummary)
                rightNodeSummary = self.tree_node_summary(w_r, y_r,
                                                         min_samples_treatment=min_samples_treatment,
                                                          n_reg=n_reg,
                                                          parentNodeSummary=currentNodeSummary)
                assert len(leftNodeSummary) == len(rightNodeSummary)

                if X_val is not None:
                    X_val_l, X_val_r, w_val_l, w_val_r, y_val_l, y_val_r = self.divideSet(X_val, treatment_val_idx, y_val, col, value)
                    leftNodeSummary_val = self.tree_node_summary(w_val_l, y_val_l,
                                                             parentNodeSummary=currentNodeSummary)
                    rightNodeSummary_val = self.tree_node_summary(w_val_r, y_val_r,
                                                              parentNodeSummary=currentNodeSummary)
                    early_stopping_flag = False
                    for k in range(len(leftNodeSummary_val)):
                        if (abs(leftNodeSummary_val[k][0]-leftNodeSummary[k][0]) > early_stopping_eval_diff or abs(rightNodeSummary_val[k][0]-rightNodeSummary[k][0]) > early_stopping_eval_diff):
                            early_stopping_flag = True
                            break
                    if early_stopping_flag:
                        continue

                # check the split validity on min_samples_treatment
                node_mst = min([stat[1] for stat in leftNodeSummary + rightNodeSummary])
                if node_mst < min_samples_treatment:
                    continue

                # evaluate the split
                if self.evaluationFunction == self.evaluate_CTS:
                    leftScore1 = self.evaluationFunction(leftNodeSummary)
                    rightScore2 = self.evaluationFunction(rightNodeSummary)
                    gain = (currentScore - p * leftScore1 - (1 - p) * rightScore2)
                    gain_for_imp = (len(X) * currentScore - len(X_l) * leftScore1 - len(X_r) * rightScore2)
                elif self.evaluationFunction == self.evaluate_DDP:
                    leftScore1 = self.evaluationFunction(leftNodeSummary)
                    rightScore2 = self.evaluationFunction(rightNodeSummary)
                    gain = np.abs(leftScore1 - rightScore2)
                    gain_for_imp = np.abs(len(X_l) * leftScore1 - len(X_r) * rightScore2)
                elif self.evaluationFunction == self.evaluate_IT:
                    gain = self.evaluationFunction(leftNodeSummary, rightNodeSummary, w_l, w_r)
                    gain_for_imp = gain * len(X)
                elif self.evaluationFunction == self.evaluate_CIT:
                    gain = self.evaluationFunction(currentNodeSummary, leftNodeSummary, rightNodeSummary, y_l, y_r, w_l, w_r, y, treatment_idx)
                    gain_for_imp = gain * len(X)
                elif self.evaluationFunction == self.evaluate_IDDP:
                    leftScore1 = self.evaluationFunction(leftNodeSummary)
                    rightScore2 = self.evaluationFunction(rightNodeSummary)
                    gain = np.abs(leftScore1 - rightScore2) - np.abs(currentScore)
                    gain_for_imp = (len(X_l) * leftScore1 + len(X_r) * rightScore2 - len(X) * np.abs(currentScore))
                    if self.normalization:
                        # Normalize used divergence
                        currentDivergence = 2 * (gain + 1) / 3
                        n_c = currentNodeSummary[0][1]
                        n_c_left = leftNodeSummary[0][1]
                        n_t = [tr[1] for tr in currentNodeSummary[1:]]
                        n_t_left = [tr[1] for tr in leftNodeSummary[1:]]
                        norm_factor = self.normI(n_c, n_c_left, n_t, n_t_left, alpha=0.9, currentDivergence=currentDivergence)
                    else:
                        norm_factor = 1
                    gain = gain / norm_factor
                else:
                    leftScore1 = self.evaluationFunction(leftNodeSummary)
                    rightScore2 = self.evaluationFunction(rightNodeSummary)
                    gain = (p * leftScore1 + (1 - p) * rightScore2 - currentScore)
                    gain_for_imp = (len(X_l) * leftScore1 + len(X_r) * rightScore2 - len(X) * currentScore)
                    if self.normalization:
                        n_c = currentNodeSummary[0][1]
                        n_c_left = leftNodeSummary[0][1]
                        n_t = [tr[1] for tr in currentNodeSummary[1:]]
                        n_t_left = [tr[1] for tr in leftNodeSummary[1:]]

                        norm_factor = self.normI(n_c, n_c_left, n_t, n_t_left, alpha=0.9)
                    else:
                        norm_factor = 1
                    gain = gain / norm_factor
                if (gain > bestGain and len(X_l) > min_samples_leaf and len(X_r) > min_samples_leaf):
                    bestGain = gain
                    bestGainImp = gain_for_imp
                    bestAttribute = (col, value)
                    best_set_left = [X_l, w_l, y_l, X_val_l, w_val_l, y_val_l]
                    best_set_right = [X_r, w_r, y_r, X_val_r, w_val_r, y_val_r]

        dcY = {'impurity': '%.3f' % currentScore, 'samples': '%d' % len(X)}
        # Add treatment size
        dcY['group_size'] = ''
        for i, summary in enumerate(currentNodeSummary):
            dcY['group_size'] += ' ' + self.classes_[i] + ': ' + str(summary[1])
        dcY['upliftScore'] = [round(upliftScore[0], 4), round(upliftScore[1], 4)]
        dcY['matchScore'] = round(upliftScore[0], 4)

        if bestGain > 0 and depth < max_depth:
            self.feature_imp_dict[bestAttribute[0]] += bestGainImp
            trueBranch = self.growDecisionTreeFrom(
                *best_set_left, self.early_stopping_eval_diff, max_depth, min_samples_leaf,
                depth + 1, min_samples_treatment=min_samples_treatment,
                n_reg=n_reg, parentNodeSummary=currentNodeSummary
            )
            falseBranch = self.growDecisionTreeFrom(
                *best_set_right, self.early_stopping_eval_diff, max_depth, min_samples_leaf,
                depth + 1, min_samples_treatment=min_samples_treatment,
                n_reg=n_reg, parentNodeSummary=currentNodeSummary
            )

            return DecisionTree(
                classes_=self.classes_,
                col=bestAttribute[0], value=bestAttribute[1],
                trueBranch=trueBranch, falseBranch=falseBranch, summary=dcY,
                maxDiffTreatment=maxDiffTreatment, maxDiffSign=maxDiffSign,
                nodeSummary=currentNodeSummary,
                backupResults=self.uplift_classification_results(treatment_idx, y),
                bestTreatment=bestTreatment, upliftScore=upliftScore
            )
        else:
            if self.evaluationFunction == self.evaluate_CTS:
                return DecisionTree(
                    classes_=self.classes_,
                    results=self.uplift_classification_results(treatment_idx, y),
                    summary=dcY, nodeSummary=currentNodeSummary,
                    bestTreatment=bestTreatment, upliftScore=upliftScore
                )
            else:
                return DecisionTree(
                    classes_=self.classes_,
                    results=self.uplift_classification_results(treatment_idx, y),
                    summary=dcY, maxDiffTreatment=maxDiffTreatment,
                    maxDiffSign=maxDiffSign, nodeSummary=currentNodeSummary,
                    bestTreatment=bestTreatment, upliftScore=upliftScore
                )

    @staticmethod
    def classify(observations, tree, dataMissing=False):
        '''
        Classifies (prediction) the observations according to the tree.

        Args
        ----
        observations : list of list
            The internal data format for the training data (combining X, Y, treatment).

        dataMissing: boolean, optional (default = False)
            An indicator for if data are missing or not.

        Returns
        -------
        tree.results, tree.upliftScore :
            The results in the leaf node.
        '''

        def classifyWithoutMissingData(observations, tree):
            '''
            Classifies (prediction) the observations according to the tree, assuming without missing data.

            Args
            ----
            observations : list of list
                The internal data format for the training data (combining X, Y, treatment).

            Returns
            -------
            tree.results, tree.upliftScore :
                The results in the leaf node.
            '''
            if tree.results is not None:  # leaf
                return tree.results, tree.upliftScore
            else:
                v = observations[tree.col]
                branch = None
                if isinstance(v, int) or isinstance(v, float):
                    if v >= tree.value:
                        branch = tree.trueBranch
                    else:
                        branch = tree.falseBranch
                else:
                    if v == tree.value:
                        branch = tree.trueBranch
                    else:
                        branch = tree.falseBranch
            return classifyWithoutMissingData(observations, branch)

        def classifyWithMissingData(observations, tree):
            '''
            Classifies (prediction) the observations according to the tree, assuming with missing data.

            Args
            ----
            observations : list of list
                The internal data format for the training data (combining X, Y, treatment).

            Returns
            -------
            tree.results, tree.upliftScore :
                The results in the leaf node.
            '''
            if tree.results is not None:  # leaf
                return tree.results
            else:
                v = observations[tree.col]
                if v is None:
                    tr = classifyWithMissingData(observations, tree.trueBranch)
                    fr = classifyWithMissingData(observations, tree.falseBranch)
                    tcount = sum(tr.values())
                    fcount = sum(fr.values())
                    tw = float(tcount) / (tcount + fcount)
                    fw = float(fcount) / (tcount + fcount)

                    # Problem description: http://blog.ludovf.net/python-collections-defaultdict/
                    result = defaultdict(int)
                    for k, v in tr.items():
                        result[k] += v * tw
                    for k, v in fr.items():
                        result[k] += v * fw
                    return dict(result)
                else:
                    branch = None
                    if isinstance(v, int) or isinstance(v, float):
                        if v >= tree.value:
                            branch = tree.trueBranch
                        else:
                            branch = tree.falseBranch
                    else:
                        if v == tree.value:
                            branch = tree.trueBranch
                        else:
                            branch = tree.falseBranch
                return classifyWithMissingData(observations, branch)

        # function body
        if dataMissing:
            return classifyWithMissingData(observations, tree)
        else:
            return classifyWithoutMissingData(observations, tree)


# Uplift Random Forests
class UpliftRandomForestClassifier:
    """ Uplift Random Forest for Classification Task.

    Parameters
    ----------
    n_estimators : integer, optional (default=10)
        The number of trees in the uplift random forest.

    evaluationFunction : string
        Choose from one of the models: 'KL', 'ED', 'Chi', 'CTS', 'DDP', 'IT', 'CIT', 'IDDP'.

    max_features: int, optional (default=10)
        The number of features to consider when looking for the best split.

    random_state: int, RandomState instance or None (default=None)
        A random seed or `np.random.RandomState` to control randomness in building the trees and forest.

    max_depth: int, optional (default=5)
        The maximum depth of the tree.

    min_samples_leaf: int, optional (default=100)
        The minimum number of samples required to be split at a leaf node.

    min_samples_treatment: int, optional (default=10)
        The minimum number of samples required of the experiment group to be split at a leaf node.

    n_reg: int, optional (default=10)
        The regularization parameter defined in Rzepakowski et al. 2012, the
        weight (in terms of sample size) of the parent node influence on the
        child node, only effective for 'KL', 'ED', 'Chi', 'CTS' methods.

    control_name: string
        The name of the control group (other experiment groups will be regarded as treatment groups)

    normalization: boolean, optional (default=True)
        The normalization factor defined in Rzepakowski et al. 2012,
        correcting for tests with large number of splits and imbalanced
        treatment and control splits

    honesty: bool (default=False)
     True if the honest approach based on "Athey, S., & Imbens, G. (2016). Recursive partitioning for
     heterogeneous causal effects." shall be used.

    estimation_sample_size: float (default=0.5)
         Sample size for estimating the CATE score in the leaves if honesty == True.

    n_jobs: int, optional (default=-1)
        The parallelization parameter to define how many parallel jobs need to be created.
        This is passed on to joblib library for parallelizing uplift-tree creation and prediction.

    joblib_prefer: str, optional (default="threads")
        The preferred backend for joblib (passed as `prefer` to joblib.Parallel). See the joblib
        documentation for valid values.

    Outputs
    ----------
    df_res: pandas dataframe
        A user-level results dataframe containing the estimated individual treatment effect.
    """
    def __init__(self,
                 control_name,
                 n_estimators=10,
                 max_features=10,
                 random_state=None,
                 max_depth=5,
                 min_samples_leaf=100,
                 min_samples_treatment=10,
                 n_reg=10,
                 early_stopping_eval_diff=0.01,
                 evaluationFunction='KL',
                 normalization=True,
                 honesty=False,
                 estimation_sample_size=0.5,
                 n_jobs=-1,
                 joblib_prefer: str = "threads"):

        """
        Initialize the UpliftRandomForestClassifier class.
        """
        self.n_estimators = n_estimators
        self.max_features = max_features
        self.random_state = random_state
        self.max_depth = max_depth
        self.min_samples_leaf = min_samples_leaf
        self.min_samples_treatment = min_samples_treatment
        self.n_reg = n_reg
        self.early_stopping_eval_diff = early_stopping_eval_diff
        self.evaluationFunction = evaluationFunction
        self.control_name = control_name
        self.normalization = normalization
        self.honesty = honesty
        self.n_jobs = n_jobs
        self.joblib_prefer = joblib_prefer

        assert control_name is not None and isinstance(control_name, str), \
            f"control_group should be string but {control_name} is passed"
        self.control_name = control_name
        self.classes_ = [control_name]
        self.n_class = 1

        if self.n_jobs == -1:
            self.n_jobs = mp.cpu_count()

    def fit(self, X, treatment, y, X_val=None, treatment_val=None, y_val=None):
        """
        Fit the UpliftRandomForestClassifier.

        Args
        ----
        X : ndarray, shape = [num_samples, num_features]
            An ndarray of the covariates used to train the uplift model.

        treatment : array-like, shape = [num_samples]
            An array containing the treatment group for each unit.

        y : array-like, shape = [num_samples]
            An array containing the outcome of interest for each unit.

        X_val : ndarray, shape = [num_samples, num_features]
            An ndarray of the covariates used to valid the uplift model.

        treatment_val : array-like, shape = [num_samples]
            An array containing the validation treatment group for each unit.

        y_val : array-like, shape = [num_samples]
            An array containing the validation outcome of interest for each unit.
        """
        random_state = check_random_state(self.random_state)

        # Create forest
        self.uplift_forest = [
            UpliftTreeClassifier(
                max_features=self.max_features, max_depth=self.max_depth,
                min_samples_leaf=self.min_samples_leaf,
                min_samples_treatment=self.min_samples_treatment,
                n_reg=self.n_reg,
                early_stopping_eval_diff=self.early_stopping_eval_diff,
                evaluationFunction=self.evaluationFunction,
                control_name=self.control_name,
                normalization=self.normalization,
                honesty=self.honesty,
                random_state=random_state.randint(MAX_INT))
            for _ in range(self.n_estimators)
        ]

        # Get treatment group keys. self.classes_[0] is reserved for the control group.
        treatment_groups = sorted([x for x in list(set(treatment)) if x != self.control_name])
        self.classes_ = [self.control_name]
        for tr in treatment_groups:
            self.classes_.append(tr)
        self.n_class = len(self.classes_)

        self.uplift_forest = (
            Parallel(n_jobs=self.n_jobs, prefer=self.joblib_prefer)
            (delayed(self.bootstrap)(X, treatment, y, X_val, treatment_val, y_val, tree) for tree in self.uplift_forest)
        )

        all_importances = [tree.feature_importances_ for tree in self.uplift_forest]
        self.feature_importances_ = np.mean(all_importances, axis=0)
        self.feature_importances_ /= self.feature_importances_.sum()  # normalize to add to 1

    @staticmethod
    def bootstrap(X, treatment, y, X_val, treatment_val, y_val, tree):
        random_state = check_random_state(tree.random_state)
        bt_index = random_state.choice(len(X), len(X))
        x_train_bt = X[bt_index]
        y_train_bt = y[bt_index]
        treatment_train_bt = treatment[bt_index]

        if X_val is None:
            tree.fit(X=x_train_bt, treatment=treatment_train_bt, y=y_train_bt)
        else:
            bt_val_index = random_state.choice(len(X_val), len(X_val))
            x_val_bt = X_val[bt_val_index]
            y_val_bt = y_val[bt_val_index]
            treatment_val_bt = treatment_val[bt_val_index]
    
            tree.fit(X=x_train_bt, treatment=treatment_train_bt, y=y_train_bt, X_val=x_val_bt, treatment_val=treatment_val_bt, y_val=y_val_bt)
        return tree

    @ignore_warnings(category=FutureWarning)
    def predict(self, X, full_output=False):
        '''
        Returns the recommended treatment group and predicted optimal
        probability conditional on using the recommended treatment group.

        Args
        ----
        X : ndarray, shape = [num_samples, num_features]
            An ndarray of the covariates used to train the uplift model.

        full_output : bool, optional (default=False)
            Whether the UpliftTree algorithm returns upliftScores, pred_nodes
            alongside the recommended treatment group and p_hat in the treatment group.

        Returns
        -------
        y_pred_list : ndarray, shape = (num_samples, num_treatments])
            An ndarray containing the predicted treatment effect of each treatment group for each sample

        df_res : DataFrame, shape = [num_samples, (num_treatments * 2 + 3)]
            If `full_output` is `True`, a DataFrame containing the predicted outcome of each treatment and
            control group, the treatment effect of each treatment group, the treatment group with the
            highest treatment effect, and the maximum treatment effect for each sample.

        '''
        # Make predictions with all trees and take the average

        if self.n_jobs != 1:
            y_pred_ensemble = sum(
                Parallel(n_jobs=self.n_jobs, prefer=self.joblib_prefer)
                (delayed(tree.predict)(X=X) for tree in self.uplift_forest)
            ) / len(self.uplift_forest)
        else:
            y_pred_ensemble = sum([tree.predict(X=X) for tree in self.uplift_forest]) / len(self.uplift_forest)

        # Summarize results into dataframe
        df_res = pd.DataFrame(y_pred_ensemble, columns=self.classes_)
        df_res['recommended_treatment'] = df_res.apply(np.argmax, axis=1)

        # Calculate delta
        delta_cols = [f'delta_{treatment_group}' for treatment_group in self.classes_[1:]]
        for i_tr in range(1, self.n_class):
            treatment_group = self.classes_[i_tr]
            df_res[f'delta_{treatment_group}'] = df_res[treatment_group] - df_res[self.control_name]

        df_res['max_delta'] = df_res[delta_cols].max(axis=1)

        if full_output:
            return df_res
        else:
            return df_res[delta_cols].values<|MERGE_RESOLUTION|>--- conflicted
+++ resolved
@@ -240,13 +240,8 @@
 
     """
     def __init__(self, control_name, max_features=None, max_depth=3, min_samples_leaf=100,
-<<<<<<< HEAD
                  min_samples_treatment=10, n_reg=100, early_stopping_eval_diff=0.01, evaluationFunction='KL',
-                 normalization=True, random_state=None):
-=======
-                 min_samples_treatment=10, n_reg=100, evaluationFunction='KL',
                  normalization=True, honesty=False, estimation_sample_size=0.5, random_state=None):
->>>>>>> a8efeeb0
         self.max_depth = max_depth
         self.min_samples_leaf = min_samples_leaf
         self.min_samples_treatment = min_samples_treatment
