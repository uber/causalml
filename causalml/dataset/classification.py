import random 
import numpy as np
import pandas as pd
from sklearn.datasets import make_classification
from scipy.optimize import fsolve

#------ Define a list of functions for feature transformation
# @staticmethod
def _f_linear(x):
    """
    Linear transformation (actually identical transformation)
    """
    return np.array(x) 

# @staticmethod
def _f_quadratic(x):
    """
    Quadratic transformation
    """
    return np.array(x) * np.array(x)

# @staticmethod
def _f_cubic(x):
    """
    Quadratic transformation
    """
    return np.array(x) * np.array(x) * np.array(x)

# @staticmethod
def _f_relu(x):
    """
    Relu transformation
    """
    x = np.array(x)
    return np.maximum(x, 0)

# @staticmethod
def _f_sin(x):
    """
    Sine transformation
    """
    return np.sin(np.array(x)*np.pi)

# @staticmethod
def _f_cos(x):
    """
    Cosine transformation
    """
    return np.cos(np.array(x)*np.pi)

#------ Generating non-linear splines as feature transformation functions
# @staticmethod
def _generate_splines(
        n_functions=10, n_initial_points=10, s=0.01, 
        x_min=-3, x_max=3, y_min=0, y_max=1, 
        random_seed=2019
    ):
    """
    Generate a list of spline functions for feature 
    transformation.

    Parameters
    ----------
    n_functions : int, optional
        Number of spline functions to be created.
    n_initial_points: int, optional
        Number of initial random points to be placed on a 2D plot to fit a spline. 
    s:  float or None, optional
        Positive smoothing factor used to choose the number of knots (arg in scipy.interpolate.UnivariateSpline).
    x_min: int or float, optional
        The minimum value of the X range. 
    x_max:  int or float, optional
        The maximum value of the X range. 
    y_min: int or float, optional
        The minimum value of the Y range. 
    y_max: int or float, optional
        The maxium value of the Y range. 
    random_seed: int, optional
        Random seed. 

    Returns
    -------
    spls: list 
        List of spline functions.
    """
    np.random.seed(random_seed)
    spls = []
    for i in range(n_functions):
        x = np.linspace(x_min, x_max, n_initial_points)
        y = np.random.uniform(y_min,y_max,n_initial_points)
        spl = UnivariateSpline(x, y, s=s)
        spls.append(spl)
    return spls


# @staticmethod
def _standardize( x):
    """
    Standardize a vector to be mean 0 and std 1.
    """
    return (np.array(x) - np.mean(x)) / np.std(x)

<<<<<<< HEAD
# @staticmethod
def _fixed_transformation(fs, x, f_index=0):
    """
    Transform and standardize a vector by a transformation function.
    If the given index is within the function list f_index < len(fs), then use fs[f_index] as the transformation function
    otherwise, randomly choose a function from the function list.
    Parameters
    ----------
    fs : list
        A collection of functions for transformation.
    x : list 
        Feature values to be transformed.
    f_index : int, optional
        The function index to be used to select a transformation function.
    """
    if f_index<len(fs):
        fi = [f_index]
    else:
        fi = np.random.choice(range(len(fs)), 1)
    y = fs[fi[0]](x)
    y = _standardize(y)
    return y 

# @staticmethod
def _random_transformation( fs, x):
    """
    Transform and standardize a vector by a function randomly chosen from
    the function collection.

    Parameters
    ----------
    fs : list
        A collection of functions (splines) for transformation.
    x : list 
        Feature values to be transformed.
    """
    fi = np.random.choice(range(len(fs)), 1)
    y = fs[fi[0]](x)
    y = _standardize(y)
    return y 

# @staticmethod
def _softmax(z,p,xb):
    """
    Softmax function. This function is used to reversely solve the constant root value in the linear part to make the softmax function output mean to be a given value.

    Parameters
    ----------
    z : float
        Constant value in the linear part.
    p : float 
        The target output mean value.
    xb : list 
        An array, with each element as the sum of product of coefficient and feature value 
    """
    sm_arr = 1/(1+np.exp(-(z+np.array(xb))))
    res = p - np.mean(sm_arr)
    return res

# ------ Data generation function (V2) using logistic regression as underlying model
def make_uplift_classification_logistic(
        n_samples=10000,
        treatment_name=['control', 'treatment1', 'treatment2', 'treatment3'],
        y_name='conversion',

        n_classification_features=10,
        n_classification_informative=5,
        n_classification_redundant=0,
        n_classification_repeated=0,

        n_uplift_dict={'treatment1': 2, 'treatment2': 2, 'treatment3': 3},
        n_mix_informative_uplift_dict={'treatment1': 1, 'treatment2': 1, 'treatment3': 0},

        delta_uplift_dict={'treatment1': 0.02, 'treatment2': 0.05, 'treatment3': -0.05},

        positive_class_proportion = 0.1,
        random_seed=20200101,

        feature_association_list = ['linear','quadratic','cubic','relu','sin','cos'],
        random_select_association = True,
        error_std = 0.05
    ):
    """Generate a synthetic dataset for classification uplift modeling problem.

    Parameters
    ----------
    n_samples : int, optional (default=1000)
        The number of samples to be generated for each treatment group.
    treatment_name: list, optional (default = ['control','treatment1','treatment2','treatment3'])
        The list of treatment names. The first element must be 'control' as control group, and the rest are treated as treatment groups.
    y_name: string, optional (default = 'conversion')
        The name of the outcome variable to be used as a column in the output dataframe.
    n_classification_features: int, optional (default = 10)
        Total number of features for base classification
    n_classification_informative: int, optional (default = 5)
        Total number of informative features for base classification
    n_classification_redundant: int, optional (default = 0)
        Total number of redundant features for base classification
    n_classification_repeated: int, optional (default = 0)
        Total number of repeated features for base classification
    n_uplift_dict: dictionary, optional (default: {'treatment1': 2, 'treatment2': 2, 'treatment3': 3})
        Number of features for generating heterogeneous treatment effects for corresponding treatment group.
        Dictionary of {treatment_key: number_of_features_for_uplift}.
    n_mix_informative_uplift_dict: dictionary, optional (default: {'treatment1': 1, 'treatment2': 1, 'treatment3': 1})
        Number of mix features for each treatment. The mix feature is defined as a linear combination
        of a randomly selected informative classification feature and a randomly selected uplift feature.
        The mixture is made by a weighted sum (p*feature1 + (1-p)*feature2), where the weight p is drawn from a uniform distribution between 0 and 1.
    delta_uplift_dict: dictionary, optional (default: {'treatment1': .02, 'treatment2': .05, 'treatment3': -.05})
        Treatment effect (delta), can be positive or negative.
        Dictionary of {treatment_key: delta}.
    positive_class_proportion: float, optional (default = 0.1)
        The proportion of positive label (1) in the control group, or the mean of outcome variable for control group.
    random_seed : int, optional (default = 20200101)
        The random seed to be used in the data generation process.
    feature_association_list : list, optional (default = ['linear','quadratic','cubic','relu','sin','cos'])
        List of uplift feature association patterns to the treatment effect. For example, if the feature pattern is 'quadratic', then the treatment effect will increase or decrease quadratically with the feature.
        The values in the list must be one of ('linear','quadratic','cubic','relu','sin','cos'). However, the same value can appear multiple times in the list. 
    random_select_association : boolean, optional (default = True)
        How the feature patterns are selected from the feature_association_list to be applied in the data generation process.
        If random_select_association = True, then for every uplift feature, a random feature association pattern is selected from the list.
        If random_select_association = False, then the feature association pattern is selected from the list in turns to be applied to each feature one by one.
    error_std : float, optional (default = 0.05)
        Standard deviation to be used in the error term of the logistic regression. The error is drawn from a normal distribution with mean 0 and standard deviation specified in this argument.

    Returns
    -------
    df1 : DataFrame
        A data frame containing the treatment label, features, and outcome variable.
    x_name : list
        The list of feature names generated.
    """

    # Set means for each experiment group
    mean_dict = {}
    mean_dict[treatment_name[0]] = positive_class_proportion
    for treatment_key_i in treatment_name[1:]:
        mean_dict[treatment_key_i] = positive_class_proportion
        if treatment_key_i in delta_uplift_dict:
            mean_dict[treatment_key_i] += delta_uplift_dict[treatment_key_i]


    # create data frame
    df1 = pd.DataFrame()
    n = n_samples

    # set seed
    np.random.seed(seed=random_seed)

    # define feature association function list ------------------------------------------------#
    feature_association_pattern_dict = {'linear':_f_linear,
        'quadratic':_f_quadratic,
        'cubic':_f_cubic,
        'relu':_f_relu,
        'sin':_f_sin,
        'cos':_f_cos}
    f_list = []
    for fi in feature_association_list:
        f_list.append(feature_association_pattern_dict[fi])

    # generate treatment key ------------------------------------------------#
    n_all = n * len(treatment_name)
    treatment_list = []
    for ti in treatment_name:
        treatment_list += [ti] * n
    treatment_list = np.random.permutation(treatment_list)
    df1['treatment_group_key'] = treatment_list

    # feature name list
    x_name = []
    
    x_informative_name = []
    x_informative_transformed = []

    # generate informative features -----------------------------------------#
    for xi in range(n_classification_informative):
        # observed feature
        x = np.random.normal(0, 1, df1.shape[0])
        x_name_i = 'x' + str(len(x_name)+1) + '_informative'
        x_name.append(x_name_i)
        x_informative_name.append(x_name_i)
        df1[x_name_i] = x
        # transformed feature that takes effect in the model
        x_name_i = x_name_i + '_transformed' 
        df1[x_name_i] = _fixed_transformation(f_list, x, xi)
        x_informative_transformed.append(x_name_i)

    # generate redundant features (linear) ----------------------------------#
    # linearly combine informative ones
    for xi in range(n_classification_redundant):
        nx = np.random.choice(n_classification_informative, size=1, 
                              replace=False)[0] + 1
        bx = np.random.normal(0, 1, size=nx) 
        fx = np.random.choice(n_classification_informative, size=nx, 
                              replace=False, p=None)
        x_name_i = 'x' + str(len(x_name)+1) + '_redundant_linear' 
        for xxi in range(nx):
            x_name_i += '_x' + str(fx[xxi]+1)
        x_name.append(x_name_i)
        x = np.zeros(df1.shape[0]) 
        for xxi in range(nx):
            x += bx[xxi] * df1[x_name[fx[xxi]]]
        x = _standardize(x)
        df1[x_name_i] = x

    # generate repeated features --------------------------------------------#
    # randomly select from informative ones
    for xi in range(n_classification_repeated): 
        #[N] sklearn.datasets.make_classification may also draw repeated 
        # features from redundant ones
        fx = np.random.choice(n_classification_informative, size=1, replace=False, p=None)
        x_name_i = 'x' + str(len(x_name)+1) + '_repeated' + '_x' + str(fx[0]+1)
        x_name.append(x_name_i)
        df1[x_name_i] = df1[x_name[fx[0]]]

    # generate irrelevant features ------------------------------------------#
    for xi in range(n_classification_features - n_classification_informative 
                    - n_classification_redundant - n_classification_repeated):
        x_name_i = 'x' + str(len(x_name)+1) + '_irrelevant'
        x_name.append(x_name_i)
        df1[x_name_i] = np.random.normal(0, 1, df1.shape[0])

    # Generate uplift features ------------------------------------------------#
    x_name_uplift_transformed_dict = dict()
    for treatment_key_i in treatment_name:
        treatment_index = (
            df1.index[df1['treatment_group_key'] == treatment_key_i].tolist()
        )
        if (treatment_key_i in n_uplift_dict 
            and n_uplift_dict[treatment_key_i] > 0):
            x_name_uplift_transformed = []
            x_name_uplift = []
            for xi in range(n_uplift_dict[treatment_key_i]): 
                # observed feature
                x = np.random.normal(0, 1, df1.shape[0])
                x_name_i = 'x' + str(len(x_name)+1) + '_uplift'
                x_name.append(x_name_i)
                x_name_uplift.append(x_name_i)
                df1[x_name_i] = x
                # transformed feature that takes effect in the model
                x_name_i = x_name_i + '_transformed' 
                if random_select_association:
                    df1[x_name_i] = _fixed_transformation(f_list, x, random.randint(0,len(f_list)-1))
                else:
                    df1[x_name_i] = _fixed_transformation(f_list, x, xi%len(f_list))
                x_name_uplift_transformed.append(x_name_i)
            x_name_uplift_transformed_dict[treatment_key_i] = x_name_uplift_transformed                

    # generate mixed informative and uplift features
    for treatment_key_i in treatment_name:
        if treatment_key_i in n_mix_informative_uplift_dict and n_mix_informative_uplift_dict[treatment_key_i] >0:
            for xi in range(n_mix_informative_uplift_dict[treatment_key_i]):
                x_name_i = 'x' + str(len(x_name)+1) + '_mix'
                x_name.append(x_name_i)
                p_weight = np.random.uniform(0, 1)
                df1[x_name_i] = (p_weight * df1[np.random.choice(x_informative_name)]
                                    + (1-p_weight) * df1[np.random.choice(x_name_uplift)])

    # generate conversion probability ------------------------------------------------#
    # baseline conversion 
    coef_classify = []
    for ci in range(n_classification_informative):
        rcoef = [0]
        while np.abs(rcoef) < 0.1:
            rcoef = np.random.randn(1) * np.sqrt(1./n_classification_informative)
        coef_classify.append(rcoef[0])
    x_classify = df1[x_informative_transformed].values
    p1 = positive_class_proportion
    a10 = np.log(p1/(1.-p1))
    err = np.random.normal(0, error_std, df1.shape[0])
    xb_array = (x_classify * coef_classify).sum(axis=1) + err
    # solve for the constant value so that the output metric mean equal to the function input positive_class_proportion
    a1 = fsolve(_softmax,a10,args=(p1,xb_array))[0]
    df1['conversion_prob_linear'] = a1 + xb_array
    df1['control_conversion_prob_linear'] = df1['conversion_prob_linear'].values
    
    # uplift conversion
    for treatment_key_i in treatment_name:
        if treatment_key_i in delta_uplift_dict and np.abs(delta_uplift_dict[treatment_key_i]) > 0.:                 
            treatment_index = (
                df1.index[df1['treatment_group_key'] == treatment_key_i].tolist()
            )
            # coefficient 
            coef_uplift = []
            for ci in range(n_uplift_dict[treatment_key_i]):
                #rcoef = [0]
                #while np.abs(rcoef) < 0.1:
                #    rcoef = np.random.uniform(-1, 1, 1)
                rcoef = [0.5]
                coef_uplift.append(rcoef[0])
            x_uplift = df1.loc[:,x_name_uplift_transformed_dict[treatment_key_i]].values
            p2 = mean_dict[treatment_key_i]
            a20 = np.log(p2/(1.- p2)) - a1
            xb_array = df1['conversion_prob_linear'].values + (x_uplift * coef_uplift).sum(axis=1) 
            xb_array_treatment = xb_array[treatment_index]
            a2 = fsolve(_softmax,a20,args=(p2,xb_array_treatment))[0]
            df1['%s_conversion_prob_linear'%(treatment_key_i)] = a2 + xb_array
            df1.loc[treatment_index,'conversion_prob_linear'] = df1.loc[treatment_index,'%s_conversion_prob_linear'%(treatment_key_i)].values
        else:
            df1['%s_conversion_prob_linear'%(treatment_key_i)] = df1['conversion_prob_linear'].values
 



    # generate conversion probability and true treatment effect ---------------------------------#
    df1['conversion_prob'] = 1 / (1 + np.exp(- df1['conversion_prob_linear'].values))
    df1['control_conversion_prob'] = 1 / (1 + np.exp(- df1['control_conversion_prob_linear'].values))
    for treatment_key_i in treatment_name:
        df1['%s_conversion_prob'%(treatment_key_i)] = 1 / (1 + np.exp(- df1['%s_conversion_prob_linear'%(treatment_key_i)].values))
        df1['%s_true_effect'%(treatment_key_i)] = df1['%s_conversion_prob'%(treatment_key_i)].values - df1['control_conversion_prob'].values
    
    # generate Y ------------------------------------------------------------#
    df1['conversion_prob'] = [max(0, min(1, xi)) 
                              for xi in df1['conversion_prob'].values]
    Y1 = np.random.binomial(1, df1['conversion_prob'].values)

    df1[y_name] = Y1    

    return df1, x_name


# ------ Data generation function (V1) using make_classification from sklearn 
def make_uplift_classification(n_samples=1000,
                               treatment_name=['control', 'treatment1', 'treatment2', 'treatment3'],
                               y_name='conversion',
                               n_classification_features=10,
                               n_classification_informative=5,
                               n_classification_redundant=0,
                               n_classification_repeated=0,
                               n_uplift_increase_dict={'treatment1': 2, 'treatment2': 2, 'treatment3': 2},
                               n_uplift_decrease_dict={'treatment1': 0, 'treatment2': 0, 'treatment3': 0},
                               delta_uplift_increase_dict={'treatment1': 0.02, 'treatment2': 0.05, 'treatment3': 0.1},
                               delta_uplift_decrease_dict={'treatment1': 0., 'treatment2': 0., 'treatment3': 0.},
                               n_uplift_increase_mix_informative_dict={'treatment1': 1, 'treatment2': 1, 'treatment3': 1},
                               n_uplift_decrease_mix_informative_dict={'treatment1': 0, 'treatment2': 0, 'treatment3': 0},
                               positive_class_proportion=0.5,
                               random_seed=20190101):
=======
def make_uplift_classification(
    n_samples=1000,
    treatment_name=["control", "treatment1", "treatment2", "treatment3"],
    y_name="conversion",
    n_classification_features=10,
    n_classification_informative=5,
    n_classification_redundant=0,
    n_classification_repeated=0,
    n_uplift_increase_dict={"treatment1": 2, "treatment2": 2, "treatment3": 2},
    n_uplift_decrease_dict={"treatment1": 0, "treatment2": 0, "treatment3": 0},
    delta_uplift_increase_dict={
        "treatment1": 0.02,
        "treatment2": 0.05,
        "treatment3": 0.1,
    },
    delta_uplift_decrease_dict={
        "treatment1": 0.0,
        "treatment2": 0.0,
        "treatment3": 0.0,
    },
    n_uplift_increase_mix_informative_dict={
        "treatment1": 1,
        "treatment2": 1,
        "treatment3": 1,
    },
    n_uplift_decrease_mix_informative_dict={
        "treatment1": 0,
        "treatment2": 0,
        "treatment3": 0,
    },
    positive_class_proportion=0.5,
    random_seed=20190101,
):
>>>>>>> 0f6de9c7
    """Generate a synthetic dataset for classification uplift modeling problem.

    Parameters
    ----------
    n_samples : int, optional (default=1000)
        The number of samples to be generated for each treatment group.
    treatment_name: list, optional (default = ['control','treatment1','treatment2','treatment3'])
        The list of treatment names.
    y_name: string, optional (default = 'conversion')
        The name of the outcome variable to be used as a column in the output dataframe.
    n_classification_features: int, optional (default = 10)
        Total number of features for base classification
    n_classification_informative: int, optional (default = 5)
        Total number of informative features for base classification
    n_classification_redundant: int, optional (default = 0)
        Total number of redundant features for base classification
    n_classification_repeated: int, optional (default = 0)
        Total number of repeated features for base classification
    n_uplift_increase_dict: dictionary, optional (default: {'treatment1': 2, 'treatment2': 2, 'treatment3': 2})
        Number of features for generating positive treatment effects for corresponding treatment group.
        Dictionary of {treatment_key: number_of_features_for_increase_uplift}.
    n_uplift_decrease_dict: dictionary, optional (default: {'treatment1': 0, 'treatment2': 0, 'treatment3': 0})
        Number of features for generating negative treatment effects for corresponding treatment group.
        Dictionary of {treatment_key: number_of_features_for_increase_uplift}.
    delta_uplift_increase_dict: dictionary, optional (default: {'treatment1': .02, 'treatment2': .05, 'treatment3': .1})
        Positive treatment effect created by the positive uplift features on the base classification label.
        Dictionary of {treatment_key: increase_delta}.
    delta_uplift_decrease_dict: dictionary, optional (default: {'treatment1': 0., 'treatment2': 0., 'treatment3': 0.})
        Negative treatment effect created by the negative uplift features on the base classification label.
        Dictionary of {treatment_key: increase_delta}.
    n_uplift_increase_mix_informative_dict: dictionary, optional (default: {'treatment1': 1, 'treatment2': 1, 'treatment3': 1})
        Number of positive mix features for each treatment. The positive mix feature is defined as a linear combination
        of a randomly selected informative classification feature and a randomly selected positive uplift feature.
        The linear combination is made by two coefficients sampled from a uniform distribution between -1 and 1.
    n_uplift_decrease_mix_informative_dict: dictionary, optional (default: {'treatment1': 0, 'treatment2': 0, 'treatment3': 0})
        Number of negative mix features for each treatment. The negative mix feature is defined as a linear combination
        of a randomly selected informative classification feature and a randomly selected negative uplift feature. The
        linear combination is made by two coefficients sampled from a uniform distribution between -1 and 1.
    positive_class_proportion: float, optional (default = 0.5)
        The proportion of positive label (1) in the control group.
    random_seed : int, optional (default = 20190101)
        The random seed to be used in the data generation process.

    Returns
    -------
    df_res : DataFrame
        A data frame containing the treatment label, features, and outcome variable.
    x_name : list
        The list of feature names generated.

    Notes
    -----
    The algorithm for generating the base classification dataset is adapted from the make_classification method in the
    sklearn package, that uses the algorithm in Guyon [1] designed to generate the "Madelon" dataset.

    References
    ----------
    .. [1] I. Guyon, "Design of experiments for the NIPS 2003 variable
            selection benchmark", 2003.
    """
    # set seed
    np.random.seed(seed=random_seed)

    # create data frame
    df_res = pd.DataFrame()

    # generate treatment key
    n_all = n_samples * len(treatment_name)
    treatment_list = []
    for ti in treatment_name:
        treatment_list += [ti] * n_samples
    treatment_list = np.random.permutation(treatment_list)
    df_res["treatment_group_key"] = treatment_list

    # generate features and labels
    X1, Y1 = make_classification(
        n_samples=n_all,
        n_features=n_classification_features,
        n_informative=n_classification_informative,
        n_redundant=n_classification_redundant,
        n_repeated=n_classification_repeated,
        n_clusters_per_class=1,
        weights=[1 - positive_class_proportion, positive_class_proportion],
    )

    x_name = []
    x_informative_name = []
    for xi in range(n_classification_informative):
        x_name_i = "x" + str(len(x_name) + 1) + "_informative"
        x_name.append(x_name_i)
        x_informative_name.append(x_name_i)
        df_res[x_name_i] = X1[:, xi]
    for xi in range(n_classification_redundant):
        x_name_i = "x" + str(len(x_name) + 1) + "_redundant"
        x_name.append(x_name_i)
        df_res[x_name_i] = X1[:, n_classification_informative + xi]
    for xi in range(n_classification_repeated):
        x_name_i = "x" + str(len(x_name) + 1) + "_repeated"
        x_name.append(x_name_i)
        df_res[x_name_i] = X1[
            :, n_classification_informative + n_classification_redundant + xi
        ]

    for xi in range(
        n_classification_features
        - n_classification_informative
        - n_classification_redundant
        - n_classification_repeated
    ):
        x_name_i = "x" + str(len(x_name) + 1) + "_irrelevant"
        x_name.append(x_name_i)
        df_res[x_name_i] = np.random.normal(0, 1, n_all)

    # default treatment effects
    Y = Y1.copy()
    Y_increase = np.zeros_like(Y1)
    Y_decrease = np.zeros_like(Y1)

    # generate uplift (positive)
    for treatment_key_i in treatment_name:
        treatment_index = df_res.index[
            df_res["treatment_group_key"] == treatment_key_i
        ].tolist()
        if (
            treatment_key_i in n_uplift_increase_dict
            and n_uplift_increase_dict[treatment_key_i] > 0
        ):
            x_uplift_increase_name = []
            adjust_class_proportion = (delta_uplift_increase_dict[treatment_key_i]) / (
                1 - positive_class_proportion
            )
            X_increase, Y_increase = make_classification(
                n_samples=n_all,
                n_features=n_uplift_increase_dict[treatment_key_i],
                n_informative=n_uplift_increase_dict[treatment_key_i],
                n_redundant=0,
                n_clusters_per_class=1,
                weights=[1 - adjust_class_proportion, adjust_class_proportion],
            )
            for xi in range(n_uplift_increase_dict[treatment_key_i]):
                x_name_i = "x" + str(len(x_name) + 1) + "_uplift_increase"
                x_name.append(x_name_i)
                x_uplift_increase_name.append(x_name_i)
                df_res[x_name_i] = X_increase[:, xi]
            Y[treatment_index] = Y[treatment_index] + Y_increase[treatment_index]
            if n_uplift_increase_mix_informative_dict[treatment_key_i] > 0:
                for xi in range(
                    n_uplift_increase_mix_informative_dict[treatment_key_i]
                ):
                    x_name_i = "x" + str(len(x_name) + 1) + "_increase_mix"
                    x_name.append(x_name_i)
                    df_res[x_name_i] = (
                        np.random.uniform(-1, 1)
                        * df_res[np.random.choice(x_informative_name)]
                        + np.random.uniform(-1, 1)
                        * df_res[np.random.choice(x_uplift_increase_name)]
                    )

    # generate uplift (negative)
    for treatment_key_i in treatment_name:
        treatment_index = df_res.index[
            df_res["treatment_group_key"] == treatment_key_i
        ].tolist()
        if (
            treatment_key_i in n_uplift_decrease_dict
            and n_uplift_decrease_dict[treatment_key_i] > 0
        ):
            x_uplift_decrease_name = []
            adjust_class_proportion = (delta_uplift_decrease_dict[treatment_key_i]) / (
                1 - positive_class_proportion
            )
            X_decrease, Y_decrease = make_classification(
                n_samples=n_all,
                n_features=n_uplift_decrease_dict[treatment_key_i],
                n_informative=n_uplift_decrease_dict[treatment_key_i],
                n_redundant=0,
                n_clusters_per_class=1,
                weights=[1 - adjust_class_proportion, adjust_class_proportion],
            )
            for xi in range(n_uplift_decrease_dict[treatment_key_i]):
                x_name_i = "x" + str(len(x_name) + 1) + "_uplift_decrease"
                x_name.append(x_name_i)
                x_uplift_decrease_name.append(x_name_i)
                df_res[x_name_i] = X_decrease[:, xi]
            Y[treatment_index] = Y[treatment_index] - Y_decrease[treatment_index]
            if n_uplift_decrease_mix_informative_dict[treatment_key_i] > 0:
                for xi in range(
                    n_uplift_decrease_mix_informative_dict[treatment_key_i]
                ):
                    x_name_i = "x" + str(len(x_name) + 1) + "_decrease_mix"
                    x_name.append(x_name_i)
                    df_res[x_name_i] = (
                        np.random.uniform(-1, 1)
                        * df_res[np.random.choice(x_informative_name)]
                        + np.random.uniform(-1, 1)
                        * df_res[np.random.choice(x_uplift_decrease_name)]
                    )

    # truncate Y
    Y = np.clip(Y, 0, 1)

    df_res[y_name] = Y
<<<<<<< HEAD
    df_res['treatment_effect'] = Y - Y1
    return df_res, x_name




=======
    df_res["treatment_effect"] = Y - Y1
    return df_res, x_name
>>>>>>> 0f6de9c7
<|MERGE_RESOLUTION|>--- conflicted
+++ resolved
@@ -100,7 +100,6 @@
     """
     return (np.array(x) - np.mean(x)) / np.std(x)
 
-<<<<<<< HEAD
 # @staticmethod
 def _fixed_transformation(fs, x, f_index=0):
     """
@@ -421,23 +420,6 @@
     return df1, x_name
 
 
-# ------ Data generation function (V1) using make_classification from sklearn 
-def make_uplift_classification(n_samples=1000,
-                               treatment_name=['control', 'treatment1', 'treatment2', 'treatment3'],
-                               y_name='conversion',
-                               n_classification_features=10,
-                               n_classification_informative=5,
-                               n_classification_redundant=0,
-                               n_classification_repeated=0,
-                               n_uplift_increase_dict={'treatment1': 2, 'treatment2': 2, 'treatment3': 2},
-                               n_uplift_decrease_dict={'treatment1': 0, 'treatment2': 0, 'treatment3': 0},
-                               delta_uplift_increase_dict={'treatment1': 0.02, 'treatment2': 0.05, 'treatment3': 0.1},
-                               delta_uplift_decrease_dict={'treatment1': 0., 'treatment2': 0., 'treatment3': 0.},
-                               n_uplift_increase_mix_informative_dict={'treatment1': 1, 'treatment2': 1, 'treatment3': 1},
-                               n_uplift_decrease_mix_informative_dict={'treatment1': 0, 'treatment2': 0, 'treatment3': 0},
-                               positive_class_proportion=0.5,
-                               random_seed=20190101):
-=======
 def make_uplift_classification(
     n_samples=1000,
     treatment_name=["control", "treatment1", "treatment2", "treatment3"],
@@ -471,7 +453,6 @@
     positive_class_proportion=0.5,
     random_seed=20190101,
 ):
->>>>>>> 0f6de9c7
     """Generate a synthetic dataset for classification uplift modeling problem.
 
     Parameters
@@ -674,14 +655,9 @@
     Y = np.clip(Y, 0, 1)
 
     df_res[y_name] = Y
-<<<<<<< HEAD
-    df_res['treatment_effect'] = Y - Y1
-    return df_res, x_name
-
-
-
-
-=======
     df_res["treatment_effect"] = Y - Y1
     return df_res, x_name
->>>>>>> 0f6de9c7
+
+
+
+
