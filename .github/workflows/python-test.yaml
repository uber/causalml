--- conflicted
+++ resolved
@@ -8,30 +8,26 @@
     runs-on: ubuntu-latest
     strategy:
       # You can use PyPy versions in python-version.
-      # For example, pypy2 and pypy3
+      # For example, pypy3.10
       matrix:
-        python-version: ["3.7", "3.8", "3.9", "3.10"]
+        python-version: ["3.7", "3.8", "3.9", "3.10", "3.11", "3.12"]
 
     steps:
-      - uses: actions/checkout@v3
+      - uses: actions/checkout@v4
       - name: Set up Python ${{ matrix.python-version }}
         uses: actions/setup-python@v4
         with:
           python-version: ${{ matrix.python-version }}
+          allow-prereleases: true
       # You can test your matrix by printing the current Python version
       - name: Display Python version
         run: python --version
       - name: Install dependencies
         run: |
-<<<<<<< HEAD
-            pip install --upgrade pip setuptools wheel
-            pip install -r requirements.txt -r requirements-test.txt
-=======
             sudo apt install graphviz
-            pip install -U pip
-            pip install -U setuptools
+            pip install --upgrade pip
+            pip install --upgrade setuptools
             python -m pip install .[test]
->>>>>>> 3b3daaa3
             python setup.py build_ext --inplace
       - name: Test with pytest
         run: pytest -vs tests/ --cov causalml/