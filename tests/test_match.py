import numpy as np
import pandas as pd
import pytest

from causalml.match import NearestNeighborMatch, MatchOptimizer
from causalml.propensity import ElasticNetPropensityModel
from .const import RANDOM_SEED, TREATMENT_COL, SCORE_COL, GROUP_COL


@pytest.fixture
def generate_unmatched_data(generate_regression_data):
    generated = False

    def _generate_data():
        if not generated:
            y, X, treatment, tau, b, e = generate_regression_data()

            features = ["x{}".format(i) for i in range(X.shape[1])]
            df = pd.DataFrame(X, columns=features)
            df[TREATMENT_COL] = treatment

            df_c = df.loc[treatment == 0]
            df_t = df.loc[treatment == 1]

            df = pd.concat([df_t, df_c, df_c], axis=0, ignore_index=True)

            pm = ElasticNetPropensityModel(random_state=RANDOM_SEED)
            ps = pm.fit_predict(df[features], df[TREATMENT_COL])
            df[SCORE_COL] = ps
            df[GROUP_COL] = np.random.randint(0, 2, size=df.shape[0])

        return df, features

    yield _generate_data


def test_nearest_neighbor_match_ratio_2(generate_unmatched_data):
    df, features = generate_unmatched_data()

    psm = NearestNeighborMatch(replace=False, ratio=2, random_state=RANDOM_SEED)
<<<<<<< HEAD
    matched = psm.match(
        data=df,
        treatment_col=TREATMENT_COL,
        score_cols=[SCORE_COL]
    )
    assert sum(matched[TREATMENT_COL] == 0) == 2 * sum(matched[TREATMENT_COL] != 0)

=======
    matched = psm.match(data=df, treatment_col=TREATMENT_COL, score_cols=[SCORE_COL])
    assert sum(matched[TREATMENT_COL] == 0) == 2 * sum(matched[TREATMENT_COL] != 0)


>>>>>>> c4d7c605
def test_nearest_neighbor_match_by_group(generate_unmatched_data):
    df, features = generate_unmatched_data()

    psm = NearestNeighborMatch(replace=False, ratio=1, random_state=RANDOM_SEED)

    matched = psm.match_by_group(
        data=df,
        treatment_col=TREATMENT_COL,
        score_cols=[SCORE_COL],
        groupby_col=GROUP_COL,
    )

    assert sum(matched[TREATMENT_COL] == 0) == sum(matched[TREATMENT_COL] != 0)


def test_match_optimizer(generate_unmatched_data):
    df, features = generate_unmatched_data()

    optimizer = MatchOptimizer(
        treatment_col=TREATMENT_COL,
        ps_col=SCORE_COL,
        matching_covariates=[SCORE_COL],
        min_users_per_group=100,
        smd_cols=[SCORE_COL],
        dev_cols_transformations={SCORE_COL: np.mean},
    )

    matched = optimizer.search_best_match(df)

    assert sum(matched[TREATMENT_COL] == 0) == sum(matched[TREATMENT_COL] != 0)<|MERGE_RESOLUTION|>--- conflicted
+++ resolved
@@ -38,20 +38,9 @@
     df, features = generate_unmatched_data()
 
     psm = NearestNeighborMatch(replace=False, ratio=2, random_state=RANDOM_SEED)
-<<<<<<< HEAD
-    matched = psm.match(
-        data=df,
-        treatment_col=TREATMENT_COL,
-        score_cols=[SCORE_COL]
-    )
-    assert sum(matched[TREATMENT_COL] == 0) == 2 * sum(matched[TREATMENT_COL] != 0)
-
-=======
     matched = psm.match(data=df, treatment_col=TREATMENT_COL, score_cols=[SCORE_COL])
     assert sum(matched[TREATMENT_COL] == 0) == 2 * sum(matched[TREATMENT_COL] != 0)
 
-
->>>>>>> c4d7c605
 def test_nearest_neighbor_match_by_group(generate_unmatched_data):
     df, features = generate_unmatched_data()
 
