--- conflicted
+++ resolved
@@ -5,11 +5,7 @@
 
 def test_qini_score():
     test_df = pd.DataFrame(
-<<<<<<< HEAD
-        {"y": [0, 0, 0, 0, 1, 0, 0, 1, 1, 1], "w": [0] * 5 + [1] * 5,}
-=======
         {"y": [0, 0, 0, 0, 1, 0, 0, 1, 1, 1], "w": [0] * 5 + [1] * 5}
->>>>>>> a2c8baf8
     )
 
     good_uplift = [_ / 10 for _ in range(0, 5)]
